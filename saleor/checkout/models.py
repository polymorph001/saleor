--- conflicted
+++ resolved
@@ -163,11 +163,8 @@
         ordering = ("-last_change", "pk")
         permissions = (
             (CheckoutPermissions.MANAGE_CHECKOUTS.codename, "Manage checkouts"),
-<<<<<<< HEAD
+            (CheckoutPermissions.HANDLE_CHECKOUTS.codename, "Handle checkouts"),
             (CheckoutPermissions.HANDLE_TAXES.codename, "Handle taxes"),
-=======
-            (CheckoutPermissions.HANDLE_CHECKOUTS.codename, "Handle checkouts"),
->>>>>>> 4e52b865
         )
 
     def __iter__(self):
