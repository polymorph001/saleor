--- conflicted
+++ resolved
@@ -24,14 +24,10 @@
 
     def __init__(self, **kwargs):
         super().__init__(
-<<<<<<< HEAD
-            min_value=0, max_value=settings.MAX_CART_LINE_QUANTITY, initial=1, **kwargs
-=======
             min_value=0,
             max_value=settings.MAX_CHECKOUT_LINE_QUANTITY,
             initial=1,
             **kwargs,
->>>>>>> e81494c9
         )
 
 
@@ -44,22 +40,6 @@
     """
 
     quantity = QuantityField(
-<<<<<<< HEAD
-        label=pgettext_lazy("Add to cart form field label", "Quantity")
-    )
-    error_messages = {
-        "not-available": pgettext_lazy(
-            "Add to cart form error", "Sorry. This product is currently not available."
-        ),
-        "empty-stock": pgettext_lazy(
-            "Add to cart form error", "Sorry. This product is currently out of stock."
-        ),
-        "variant-does-not-exists": pgettext_lazy(
-            "Add to cart form error", "Oops. We could not find that product."
-        ),
-        "insufficient-stock": npgettext_lazy(
-            "Add to cart form error",
-=======
         label=pgettext_lazy("Add to checkout form field label", "Quantity")
     )
     error_messages = {
@@ -80,18 +60,13 @@
         ),
         "insufficient-stock": npgettext_lazy(
             "Add to checkout form error",
->>>>>>> e81494c9
             "Only %d remaining in stock.",
             "Only %d remaining in stock.",
         ),
     }
 
     def __init__(self, *args, **kwargs):
-<<<<<<< HEAD
-        self.cart = kwargs.pop("cart")
-=======
         self.checkout = kwargs.pop("checkout")
->>>>>>> e81494c9
         self.product = kwargs.pop("product")
         self.discounts = kwargs.pop("discounts", ())
         self.taxes = kwargs.pop("taxes", {})
@@ -113,12 +88,7 @@
         try:
             variant = self.get_variant(cleaned_data)
         except ObjectDoesNotExist:
-<<<<<<< HEAD
-            msg = self.error_messages["variant-does-not-exists"]
-            self.add_error(NON_FIELD_ERRORS, msg)
-=======
             self.add_error_i18n(NON_FIELD_ERRORS, "variant-does-not-exists")
->>>>>>> e81494c9
         else:
             line = self.checkout.get_line(variant)
             used_quantity = line.quantity if line else 0
@@ -137,22 +107,6 @@
             except InsufficientStock as e:
                 remaining = e.item.quantity_available - used_quantity
                 if remaining:
-<<<<<<< HEAD
-                    msg = self.error_messages["insufficient-stock"]
-                    self.add_error("quantity", msg % remaining)
-                else:
-                    msg = self.error_messages["empty-stock"]
-                    self.add_error("quantity", msg)
-        return cleaned_data
-
-    def save(self):
-        """Add the selected product variant and quantity to the cart."""
-        from .utils import add_variant_to_cart
-
-        variant = self.get_variant(self.cleaned_data)
-        quantity = self.cleaned_data["quantity"]
-        add_variant_to_cart(self.cart, variant, quantity)
-=======
                     self.add_error_i18n("quantity", "insufficient-stock", remaining)
                 else:
                     self.add_error_i18n("quantity", "empty-stock")
@@ -165,7 +119,6 @@
         variant = self.get_variant(self.cleaned_data)
         quantity = self.cleaned_data["quantity"]
         add_variant_to_checkout(self.checkout, variant, quantity)
->>>>>>> e81494c9
 
     def get_variant(self, cleaned_data):
         """Return a product variant that matches submitted values.
@@ -185,19 +138,10 @@
 
     def __init__(self, *args, **kwargs):
         self.variant = kwargs.pop("variant")
-<<<<<<< HEAD
-        kwargs["product"] = self.variant.product
-        super().__init__(*args, **kwargs)
-        self.cart_line = self.cart.get_line(self.variant)
-        self.fields["quantity"].widget.attrs = {
-            "min": 1,
-            "max": settings.MAX_CART_LINE_QUANTITY,
-=======
         super().__init__(*args, product=self.variant.product, **kwargs)
         self.fields["quantity"].widget.attrs = {
             "min": 1,
             "max": settings.MAX_CHECKOUT_LINE_QUANTITY,
->>>>>>> e81494c9
         }
 
     def clean_quantity(self):
@@ -229,21 +173,12 @@
         return self.variant
 
     def save(self):
-<<<<<<< HEAD
-        """Replace the selected product's quantity in cart."""
-        from .utils import add_variant_to_cart
-
-        variant = self.get_variant(self.cleaned_data)
-        quantity = self.cleaned_data["quantity"]
-        add_variant_to_cart(self.cart, variant, quantity, replace=True)
-=======
         """Replace the selected product's quantity in checkout."""
         from .utils import add_variant_to_checkout
 
         variant = self.get_variant(self.cleaned_data)
         quantity = self.cleaned_data["quantity"]
         add_variant_to_checkout(self.checkout, variant, quantity, replace=True)
->>>>>>> e81494c9
 
 
 class CountryForm(forms.Form):
@@ -282,11 +217,7 @@
     )
 
     class Meta:
-<<<<<<< HEAD
-        model = Cart
-=======
         model = Checkout
->>>>>>> e81494c9
         fields = ["email"]
 
 
@@ -299,11 +230,7 @@
     )
 
     class Meta:
-<<<<<<< HEAD
-        model = Cart
-=======
         model = Checkout
->>>>>>> e81494c9
         fields = ["email"]
 
 
@@ -386,11 +313,7 @@
     )
 
     class Meta:
-<<<<<<< HEAD
-        model = Cart
-=======
         model = Checkout
->>>>>>> e81494c9
         fields = ["shipping_method"]
 
     def __init__(self, *args, **kwargs):
@@ -424,11 +347,7 @@
     )
 
     class Meta:
-<<<<<<< HEAD
-        model = Cart
-=======
         model = Checkout
->>>>>>> e81494c9
         fields = ["note"]
 
 
@@ -455,11 +374,7 @@
     )
 
     class Meta:
-<<<<<<< HEAD
-        model = Cart
-=======
         model = Checkout
->>>>>>> e81494c9
         fields = ["voucher"]
 
     def __init__(self, *args, **kwargs):
@@ -467,23 +382,15 @@
         self.fields["voucher"].queryset = Voucher.objects.active(date=date.today())
 
     def clean(self):
-<<<<<<< HEAD
-        from .utils import get_voucher_discount_for_cart
-=======
         from .utils import get_voucher_discount_for_checkout
->>>>>>> e81494c9
 
         cleaned_data = super().clean()
         if "voucher" in cleaned_data:
             voucher = cleaned_data["voucher"]
             try:
-<<<<<<< HEAD
-                discount_amount = get_voucher_discount_for_cart(voucher, self.instance)
-=======
                 discount_amount = get_voucher_discount_for_checkout(
                     voucher, self.instance
                 )
->>>>>>> e81494c9
                 cleaned_data["discount_amount"] = discount_amount
             except NotApplicable as e:
                 self.add_error("voucher", smart_text(e))
