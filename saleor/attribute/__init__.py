--- conflicted
+++ resolved
@@ -29,14 +29,7 @@
     ]
 
     # list of the input types that can be used in variant selection
-<<<<<<< HEAD
     ALLOWED_IN_VARIANT_SELECTION = [DROPDOWN, BOOLEAN, SWATCH]
-=======
-    ALLOWED_IN_VARIANT_SELECTION = [
-        DROPDOWN,
-        BOOLEAN,
-    ]
->>>>>>> 5a944ba5
 
     TYPES_WITH_CHOICES = [
         DROPDOWN,
