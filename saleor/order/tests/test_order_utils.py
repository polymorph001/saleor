from decimal import Decimal
from unittest.mock import Mock

import pytest
from prices import Money, TaxedMoney

from ...checkout.fetch import fetch_checkout_info, fetch_checkout_lines
from ...giftcard import GiftCardEvents
from ...giftcard.models import GiftCardEvent
from ...plugins.manager import get_plugins_manager
from .. import OrderStatus
from ..events import OrderEvents
from ..fetch import OrderLineInfo
from ..models import Order, OrderEvent
from ..utils import (
    add_gift_cards_to_order,
    add_variant_to_order,
    change_order_line_quantity,
    get_valid_shipping_methods_for_order,
    match_orders_with_new_user,
)


@pytest.mark.parametrize(
    "status, previous_quantity, new_quantity, added_count, removed_count",
    (
        (OrderStatus.DRAFT, 5, 2, 0, 3),
        (OrderStatus.UNCONFIRMED, 2, 5, 3, 0),
        (OrderStatus.UNCONFIRMED, 2, 0, 0, 2),
        (OrderStatus.DRAFT, 5, 5, 0, 0),
    ),
)
def test_change_quantity_generates_proper_event(
    status,
    previous_quantity,
    new_quantity,
    added_count,
    removed_count,
    order_with_lines,
    staff_user,
):
    assert not OrderEvent.objects.exists()
    order_with_lines.status = status
    order_with_lines.save(update_fields=["status"])

    line = order_with_lines.lines.last()
    line.quantity = previous_quantity
    line_info = OrderLineInfo(
        line=line,
        quantity=line.quantity,
        variant=line.variant,
        warehouse_pk=line.allocations.first().stock.warehouse.pk,
    )
    stock = line.allocations.first().stock
    stock.quantity = 5
    stock.save(update_fields=["quantity"])
    app = None

    change_order_line_quantity(
        staff_user,
        app,
        line_info,
        previous_quantity,
        new_quantity,
        order_with_lines.channel.slug,
        get_plugins_manager(),
    )

    if removed_count:
        expected_type = OrderEvents.REMOVED_PRODUCTS
        expected_quantity = removed_count
    elif added_count:
        expected_type = OrderEvents.ADDED_PRODUCTS
        expected_quantity = added_count
    else:
        # No event should have occurred
        assert not OrderEvent.objects.exists()
        return

    new_event = OrderEvent.objects.last()  # type: OrderEvent
    assert new_event.type == expected_type
    assert new_event.user == staff_user
    assert new_event.parameters == {
        "lines": [
            {"quantity": expected_quantity, "line_pk": line.pk, "item": str(line)}
        ]
    }


def test_change_quantity_update_line_fields(
    order_with_lines,
    staff_user,
):
    # given
    line = order_with_lines.lines.last()
    line_info = OrderLineInfo(
        line=line,
        quantity=line.quantity,
        variant=line.variant,
        warehouse_pk=line.allocations.first().stock.warehouse.pk,
    )
    new_quantity = 5
    app = None

    # when
    change_order_line_quantity(
        staff_user,
        app,
        line_info,
        line.quantity,
        new_quantity,
        order_with_lines.channel.slug,
        get_plugins_manager(),
    )

    # then
    line.refresh_from_db()
    assert line.quantity == new_quantity
    assert line.total_price == line.unit_price * new_quantity
    assert line.undiscounted_total_price == line.undiscounted_unit_price * new_quantity


def test_match_orders_with_new_user(order_list, staff_user, customer_user):
    # given
    for order in order_list[:2]:
        order.user = None
        order.user_email = staff_user.email

    order_with_user = order_list[-1]
    order_with_user.user = customer_user
    order_with_user.user_email = staff_user.email

    Order.objects.bulk_update(order_list, ["user", "user_email"])

    # when
    match_orders_with_new_user(staff_user)

    # then
    for order in order_list[:2]:
        order.refresh_from_db()
        assert order.user == staff_user

    order_with_user.refresh_from_db()
    assert order_with_user.user != staff_user


def test_match_draft_order_with_new_user(customer_user, channel_USD):
    address = customer_user.default_billing_address.get_copy()
    order = Order.objects.create(
        billing_address=address,
        user=None,
        user_email=customer_user.email,
        status=OrderStatus.DRAFT,
        channel=channel_USD,
    )
    match_orders_with_new_user(customer_user)

    order.refresh_from_db()
    assert order.user is None


def test_get_valid_shipping_methods_for_order(order_line_with_one_allocation, address):
    # given
    order = order_line_with_one_allocation.order
    order_line_with_one_allocation.is_shipping_required = True
    order_line_with_one_allocation.save(update_fields=["is_shipping_required"])

    order.currency = "USD"
    order.shipping_address = address
    order.save(update_fields=["shipping_address"])

    # when
    valid_shipping_methods = get_valid_shipping_methods_for_order(
        order, order.channel.shipping_method_listings.all(), get_plugins_manager()
    )

    # then
    assert len(valid_shipping_methods) == 1


def test_get_valid_shipping_methods_for_order_no_channel_shipping_zones(
    order_line_with_one_allocation, address
):
    # given
    order = order_line_with_one_allocation.order
    order.channel.shipping_zones.clear()
    order_line_with_one_allocation.is_shipping_required = True
    order_line_with_one_allocation.save(update_fields=["is_shipping_required"])

    order.currency = "USD"
    order.shipping_address = address
    order.save(update_fields=["shipping_address"])

    # when
    valid_shipping_methods = get_valid_shipping_methods_for_order(
        order, order.channel.shipping_method_listings.all(), get_plugins_manager()
    )

    # then
    assert len(valid_shipping_methods) == 0


def test_get_valid_shipping_methods_for_order_no_shipping_address(
    order_line_with_one_allocation, address
):
    # given
    order = order_line_with_one_allocation.order
    order_line_with_one_allocation.is_shipping_required = True
    order_line_with_one_allocation.save(update_fields=["is_shipping_required"])

    order.currency = "USD"

    # when
    valid_shipping_methods = get_valid_shipping_methods_for_order(
        order, order.channel.shipping_method_listings.all(), get_plugins_manager()
    )

    # then
    assert valid_shipping_methods == []


def test_get_valid_shipping_methods_for_order_shipping_not_required(
    order_line_with_one_allocation, address
):
    # given
    order = order_line_with_one_allocation.order
    order_line_with_one_allocation.is_shipping_required = False
    order_line_with_one_allocation.save(update_fields=["is_shipping_required"])

    order.currency = "USD"
    order.shipping_address = address
    order.save(update_fields=["shipping_address"])

    # when
    valid_shipping_methods = get_valid_shipping_methods_for_order(
        order, order.channel.shipping_method_listings.all(), get_plugins_manager()
    )

    # then
    assert valid_shipping_methods == []


def test_add_variant_to_order(order, customer_user, variant, site_settings):
    # given
    quantity = 4
    manager = Mock()
    app = None

    # when
    line = add_variant_to_order(
        order, variant, quantity, customer_user, app, manager, site_settings
    )

    # then
    unit_price = TaxedMoney(net=Money("10.00", "USD"), gross=Money("10.00", "USD"))
    total_price = unit_price * quantity
    assert line.unit_price == unit_price
    assert line.total_price == total_price
    assert line.undiscounted_unit_price == unit_price
    assert line.undiscounted_total_price == total_price
    assert line.tax_rate == Decimal("0.00")


def test_add_gift_cards_to_order(
    checkout_with_item, gift_card, gift_card_expiry_date, order, staff_user
):
    # given
    checkout = checkout_with_item
    checkout.user = staff_user
    checkout.gift_cards.add(gift_card, gift_card_expiry_date)
    manager = get_plugins_manager()
    lines, _ = fetch_checkout_lines(checkout)
    checkout_info = fetch_checkout_info(checkout, lines, [], manager)

    # when
    add_gift_cards_to_order(
        checkout_info, order, Money(20, gift_card.currency), staff_user, None
    )

    # then
    gift_card.refresh_from_db()
    gift_card_expiry_date.refresh_from_db()
    assert gift_card.current_balance_amount == 0
    assert gift_card_expiry_date.current_balance_amount == 0
    assert gift_card.used_by == staff_user
    assert gift_card.used_by_email == staff_user.email

    gift_card_events = GiftCardEvent.objects.filter(gift_card_id=gift_card.id)
    assert gift_card_events.count() == 1
    gift_card_event = gift_card_events[0]
    assert gift_card_event.type == GiftCardEvents.USED_IN_ORDER
    assert gift_card_event.user == staff_user
    assert gift_card_event.app is None
    assert gift_card_event.order == order
    assert gift_card_event.parameters == {
        "balance": {
            "currency": "USD",
            "current_balance": "0",
            "old_current_balance": "10.000",
        },
    }

    order_created_event = GiftCardEvent.objects.get(
        gift_card_id=gift_card_expiry_date.id
    )
    assert order_created_event.user == staff_user
    assert order_created_event.app is None
    assert order_created_event.order == order
    assert order_created_event.parameters == {
        "balance": {
            "currency": "USD",
            "current_balance": "0",
            "old_current_balance": "20.000",
        },
    }


def test_add_gift_cards_to_order_no_checkout_user(
    checkout_with_item, gift_card, gift_card_expiry_date, order, staff_user
):
    # given
    checkout = checkout_with_item
    checkout.user = None
    checkout.email = staff_user.email
    checkout.save(update_fields=["user", "email"])

    checkout.gift_cards.add(gift_card, gift_card_expiry_date)
    manager = get_plugins_manager()
    lines, _ = fetch_checkout_lines(checkout)
    checkout_info = fetch_checkout_info(checkout, lines, [], manager)

    # when
    add_gift_cards_to_order(
        checkout_info, order, Money(20, gift_card.currency), staff_user, None
    )

    # then
    gift_card.refresh_from_db()
    gift_card_expiry_date.refresh_from_db()
    assert gift_card.current_balance_amount == 0
    assert gift_card_expiry_date.current_balance_amount == 0
    assert gift_card.used_by == staff_user
    assert gift_card.used_by_email == staff_user.email

    gift_card_events = GiftCardEvent.objects.filter(gift_card_id=gift_card.id)
    assert gift_card_events.count() == 1
    gift_card_event = gift_card_events[0]
    assert gift_card_event.type == GiftCardEvents.USED_IN_ORDER
    assert gift_card_event.user == staff_user
    assert gift_card_event.app is None
    assert gift_card_event.order == order
    assert gift_card_event.parameters == {
        "balance": {
            "currency": "USD",
            "current_balance": "0",
            "old_current_balance": "10.000",
        },
    }

    order_created_event = GiftCardEvent.objects.get(
        gift_card_id=gift_card_expiry_date.id
    )
    assert order_created_event.user == staff_user
    assert order_created_event.app is None
    assert order_created_event.order == order
    assert order_created_event.parameters == {
        "balance": {
            "currency": "USD",
            "current_balance": "0",
            "old_current_balance": "20.000",
        },
<<<<<<< HEAD
        "order_id": order.id,
    }
=======
    }


def test_update_taxes_for_order_line_deleted_variant(order_with_lines):
    # given
    order_line = order_with_lines.lines.first()
    order_line_unchanged_copy = copy.deepcopy(order_line)
    unit_discount_amount = Decimal("2.00")

    unit_price = TaxedMoney(net=Money("10.23", "USD"), gross=Money("15.80", "USD"))
    total_price = TaxedMoney(net=Money("30.34", "USD"), gross=Money("36.49", "USD"))
    tax_rate = Decimal("0.23")
    discount = TaxedMoney(
        net=Money(unit_discount_amount, "USD"), gross=Money(unit_discount_amount, "USD")
    )
    unit_price_data = OrderTaxedPricesData(
        undiscounted_price=unit_price + discount,
        price_with_discounts=unit_price,
    )
    total_price_data = OrderTaxedPricesData(
        undiscounted_price=total_price + discount,
        price_with_discounts=total_price,
    )
    manager = Mock(
        calculate_order_line_unit=Mock(return_value=unit_price_data),
        calculate_order_line_total=Mock(return_value=total_price_data),
        get_order_line_tax_rate=Mock(return_value=tax_rate),
    )

    # when
    order_line.variant = None
    update_taxes_for_order_line(order_line, order_with_lines, manager, True)

    # then
    assert order_line.unit_price == order_line_unchanged_copy.unit_price
    assert order_line.total_price == order_line_unchanged_copy.total_price
    assert order_line.tax_rate == order_line_unchanged_copy.tax_rate
    assert order_line.undiscounted_unit_price == order_line_unchanged_copy.unit_price
    assert order_line.undiscounted_total_price == order_line_unchanged_copy.total_price
>>>>>>> 4e52b865
<|MERGE_RESOLUTION|>--- conflicted
+++ resolved
@@ -369,47 +369,4 @@
             "current_balance": "0",
             "old_current_balance": "20.000",
         },
-<<<<<<< HEAD
-        "order_id": order.id,
-    }
-=======
-    }
-
-
-def test_update_taxes_for_order_line_deleted_variant(order_with_lines):
-    # given
-    order_line = order_with_lines.lines.first()
-    order_line_unchanged_copy = copy.deepcopy(order_line)
-    unit_discount_amount = Decimal("2.00")
-
-    unit_price = TaxedMoney(net=Money("10.23", "USD"), gross=Money("15.80", "USD"))
-    total_price = TaxedMoney(net=Money("30.34", "USD"), gross=Money("36.49", "USD"))
-    tax_rate = Decimal("0.23")
-    discount = TaxedMoney(
-        net=Money(unit_discount_amount, "USD"), gross=Money(unit_discount_amount, "USD")
-    )
-    unit_price_data = OrderTaxedPricesData(
-        undiscounted_price=unit_price + discount,
-        price_with_discounts=unit_price,
-    )
-    total_price_data = OrderTaxedPricesData(
-        undiscounted_price=total_price + discount,
-        price_with_discounts=total_price,
-    )
-    manager = Mock(
-        calculate_order_line_unit=Mock(return_value=unit_price_data),
-        calculate_order_line_total=Mock(return_value=total_price_data),
-        get_order_line_tax_rate=Mock(return_value=tax_rate),
-    )
-
-    # when
-    order_line.variant = None
-    update_taxes_for_order_line(order_line, order_with_lines, manager, True)
-
-    # then
-    assert order_line.unit_price == order_line_unchanged_copy.unit_price
-    assert order_line.total_price == order_line_unchanged_copy.total_price
-    assert order_line.tax_rate == order_line_unchanged_copy.tax_rate
-    assert order_line.undiscounted_unit_price == order_line_unchanged_copy.unit_price
-    assert order_line.undiscounted_total_price == order_line_unchanged_copy.total_price
->>>>>>> 4e52b865
+    }