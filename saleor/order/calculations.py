from decimal import Decimal
from typing import Iterable, Optional, Tuple

from django.db import transaction
from django.db.models import prefetch_related_objects
from prices import Money, TaxedMoney

from ..core.prices import quantize_price
from ..core.taxes import TaxData, TaxError, zero_taxed_money
from ..discount import OrderDiscountType
from ..plugins.manager import PluginsManager
from . import ORDER_EDITABLE_STATUS, utils
from .interface import OrderTaxedPricesData
from .models import Order, OrderLine


def _recalculate_order_prices(
    manager: PluginsManager, order: Order, lines: Iterable[OrderLine]
) -> None:
    """Fetch taxes from plugins and recalculate order/lines prices.

    Does not throw TaxError.
    """
    currency = order.currency

    subtotal = zero_taxed_money(currency)
    for line in lines:
        variant = line.variant
        if variant:
            product = variant.product

            try:
                line_unit = manager.calculate_order_line_unit(
                    order, line, variant, product
                )
                line.undiscounted_unit_price = line_unit.undiscounted_price
                line.unit_price = line_unit.price_with_discounts

                line_total = manager.calculate_order_line_total(
                    order, line, variant, product
                )
                line.undiscounted_total_price = line_total.undiscounted_price
                line.total_price = line_total.price_with_discounts

                line.tax_rate = manager.get_order_line_tax_rate(
                    order, product, variant, None, line_unit.undiscounted_price
                )
            except TaxError:
                pass

        subtotal += line.total_price

    try:
        order.shipping_price = manager.calculate_order_shipping(order)
        order.shipping_tax_rate = manager.get_order_shipping_tax_rate(
            order, order.shipping_price
        )
    except TaxError:
        pass

    order.total = order.shipping_price + subtotal


def _apply_tax_data(
    order: Order, lines: Iterable[OrderLine], tax_data: TaxData
) -> None:
    """Apply all prices from tax data to order and order lines."""

    def create_taxed_money(net: Decimal, gross: Decimal) -> TaxedMoney:
        currency = order.currency
        return TaxedMoney(net=Money(net, currency), gross=Money(gross, currency))

    order.total = create_taxed_money(
        net=tax_data.total_net_amount, gross=tax_data.total_gross_amount
    )
    order.shipping_price = create_taxed_money(
        net=tax_data.shipping_price_net_amount,
        gross=tax_data.shipping_price_gross_amount,
    )
    order.shipping_tax_rate = tax_data.shipping_tax_rate

    tax_lines = {line.id: line for line in tax_data.lines}
    zipped_order_and_tax_lines = ((line, tax_lines[line.id]) for line in lines)

    for (order_line, tax_line) in zipped_order_and_tax_lines:
        order_line.unit_price = create_taxed_money(
            net=tax_line.unit_net_amount, gross=tax_line.unit_gross_amount
        )
        order_line.total_price = create_taxed_money(
            net=tax_line.total_net_amount, gross=tax_line.total_gross_amount
        )
        order_line.tax_rate = tax_line.tax_rate


def _recalculate_order_discounts(order: Order, lines: Iterable[OrderLine]) -> None:
    """Recalculate all order discounts and update order/lines prices."""
    for line in lines:
        line.undiscounted_unit_price = line.unit_price + line.unit_discount
        line.undiscounted_total_price = (
            line.undiscounted_unit_price * line.quantity
            if line.unit_discount
            else line.total_price
        )

    order_discounts = order.discounts.filter(type=OrderDiscountType.MANUAL)
    for order_discount in order_discounts:
        utils.update_order_discount_for_order(
            order,
            order_discount,
        )


def fetch_order_prices_if_expired(
    order: Order,
    manager: PluginsManager,
    lines: Optional[Iterable[OrderLine]] = None,
    force_update: bool = False,
) -> Tuple[Order, Optional[Iterable[OrderLine]]]:
    """Fetch order prices with taxes.

    First calculate and apply all order prices with taxes separately,
    then apply tax data as well if we receive one.

    Prices will be updated if force_update is True,
    or if order.should_refresh_prices is True.
    """
    if order.status not in ORDER_EDITABLE_STATUS:
        return order, lines

<<<<<<< HEAD
    if not force_update and order.price_expiration_for_unconfirmed > timezone.now():
        return order, lines
=======
        if not force_update and not order.should_refresh_prices:
            return order, lines
>>>>>>> 8addaf56

    if lines is None:
        lines = list(order.lines.select_related("variant__product__product_type"))
    else:
        prefetch_related_objects(lines, "variant__product__product_type")

<<<<<<< HEAD
    order.price_expiration_for_unconfirmed = timezone.now() + settings.ORDER_PRICES_TTL
=======
        order.should_refresh_prices = False
>>>>>>> 8addaf56

    _recalculate_order_prices(manager, order, lines)

    tax_data = manager.get_taxes_for_order(order)

    with transaction.atomic(savepoint=False):
        if tax_data:
            _apply_tax_data(order, lines, tax_data)

        _recalculate_order_discounts(order, lines)

        order.save(
            update_fields=[
                "total_net_amount",
                "total_gross_amount",
                "undiscounted_total_net_amount",
                "undiscounted_total_gross_amount",
                "shipping_price_net_amount",
                "shipping_price_gross_amount",
                "shipping_tax_rate",
                "should_refresh_prices",
            ]
        )
        order.lines.bulk_update(
            lines,
            [
                "unit_price_net_amount",
                "unit_price_gross_amount",
                "undiscounted_unit_price_net_amount",
                "undiscounted_unit_price_gross_amount",
                "total_price_net_amount",
                "total_price_gross_amount",
                "undiscounted_total_price_net_amount",
                "undiscounted_total_price_gross_amount",
                "tax_rate",
            ],
        )
        return order, lines


def _find_order_line(
    lines: Optional[Iterable[OrderLine]],
    order_line: OrderLine,
) -> OrderLine:
    """Return order line from provided lines.

    The return value represents the updated version of order_line parameter.
    """
    return next(
        (line for line in (lines or []) if line.pk == order_line.pk), order_line
    )


def order_line_unit(
    order: Order,
    order_line: OrderLine,
    manager: PluginsManager,
    lines: Optional[Iterable[OrderLine]] = None,
    force_update: bool = False,
) -> OrderTaxedPricesData:
    """Return the unit price of provided line, taxes included.

    It takes in account all plugins.
    If the prices are expired, calls all order price calculation methods
    and saves them in the model directly.
    """
    currency = order.currency
    _, lines = fetch_order_prices_if_expired(order, manager, lines, force_update)
    order_line = _find_order_line(lines, order_line)
    return OrderTaxedPricesData(
        undiscounted_price=quantize_price(order_line.undiscounted_unit_price, currency),
        price_with_discounts=quantize_price(order_line.unit_price, currency),
    )


def order_line_total(
    order: Order,
    order_line: OrderLine,
    manager: PluginsManager,
    lines: Optional[Iterable[OrderLine]] = None,
    force_update: bool = False,
) -> OrderTaxedPricesData:
    """Return the total price of provided line, taxes included.

    It takes in account all plugins.
    If the prices are expired, calls all order price calculation methods
    and saves them in the model directly.
    """
    currency = order.currency
    _, lines = fetch_order_prices_if_expired(order, manager, lines, force_update)
    order_line = _find_order_line(lines, order_line)
    return OrderTaxedPricesData(
        undiscounted_price=quantize_price(
            order_line.undiscounted_total_price, currency
        ),
        price_with_discounts=quantize_price(order_line.total_price, currency),
    )


def order_line_tax_rate(
    order: Order,
    order_line: OrderLine,
    manager: PluginsManager,
    lines: Optional[Iterable[OrderLine]] = None,
    force_update: bool = False,
) -> Decimal:
    """Return the tax rate of provided line.

    It takes in account all plugins.
    If the prices are expired, calls all order price calculation methods
    and saves them in the model directly.
    """
    _, lines = fetch_order_prices_if_expired(order, manager, lines, force_update)
    order_line = _find_order_line(lines, order_line)
    return order_line.tax_rate


def order_shipping(
    order: Order,
    manager: PluginsManager,
    lines: Optional[Iterable[OrderLine]] = None,
    force_update: bool = False,
) -> TaxedMoney:
    """Return the shipping price of the order.

    It takes in account all plugins.
    If the prices are expired, calls all order price calculation methods
    and saves them in the model directly.
    """
    currency = order.currency
    order, _ = fetch_order_prices_if_expired(order, manager, lines, force_update)
    return quantize_price(order.shipping_price, currency)


def order_shipping_tax_rate(
    order: Order,
    manager: PluginsManager,
    lines: Optional[Iterable[OrderLine]] = None,
    force_update: bool = False,
) -> Decimal:
    """Return the shipping tax rate of the order.

    It takes in account all plugins.
    If the prices are expired, calls all order price calculation methods
    and saves them in the model directly.
    """
    order, _ = fetch_order_prices_if_expired(order, manager, lines, force_update)
    return order.shipping_tax_rate


def order_total(
    order: Order,
    manager: PluginsManager,
    lines: Optional[Iterable[OrderLine]] = None,
    force_update: bool = False,
) -> TaxedMoney:
    """Return the total price of the order.

    It takes in account all plugins.
    If the prices are expired, calls all order price calculation methods
    and saves them in the model directly.
    """
    currency = order.currency
    order, _ = fetch_order_prices_if_expired(order, manager, lines, force_update)
    return quantize_price(order.total, currency)


def order_undiscounted_total(
    order: Order,
    manager: PluginsManager,
    lines: Optional[Iterable[OrderLine]] = None,
    force_update: bool = False,
) -> TaxedMoney:
    """Return the undiscounted total price of the order.

    It takes in account all plugins.
    If the prices are expired, calls all order price calculation methods
    and saves them in the model directly.
    """
    currency = order.currency
    order, _ = fetch_order_prices_if_expired(order, manager, lines, force_update)
    return quantize_price(order.undiscounted_total, currency)<|MERGE_RESOLUTION|>--- conflicted
+++ resolved
@@ -127,24 +127,15 @@
     if order.status not in ORDER_EDITABLE_STATUS:
         return order, lines
 
-<<<<<<< HEAD
-    if not force_update and order.price_expiration_for_unconfirmed > timezone.now():
+    if not force_update and not order.should_refresh_prices:
         return order, lines
-=======
-        if not force_update and not order.should_refresh_prices:
-            return order, lines
->>>>>>> 8addaf56
 
     if lines is None:
         lines = list(order.lines.select_related("variant__product__product_type"))
     else:
         prefetch_related_objects(lines, "variant__product__product_type")
 
-<<<<<<< HEAD
-    order.price_expiration_for_unconfirmed = timezone.now() + settings.ORDER_PRICES_TTL
-=======
-        order.should_refresh_prices = False
->>>>>>> 8addaf56
+    order.should_refresh_prices = False
 
     _recalculate_order_prices(manager, order, lines)
 
