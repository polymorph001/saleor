--- conflicted
+++ resolved
@@ -25,8 +25,8 @@
 )
 from ..base_plugin import BasePlugin
 from .tasks import (
-    trigger_payment_webhook_sync,
     trigger_tax_webhook_sync,
+    trigger_webhook_sync,
     trigger_webhooks_for_event,
 )
 from .utils import (
@@ -39,12 +39,9 @@
 if TYPE_CHECKING:
     from ...account.models import User
     from ...checkout.models import Checkout
-<<<<<<< HEAD
     from ...core.taxes import TaxData
-=======
     from ...discount.models import Sale
     from ...graphql.discount.mutations import NodeCatalogueInfo
->>>>>>> 14fb060e
     from ...invoice.models import Invoice
     from ...order.models import Fulfillment, Order
     from ...page.models import Page
@@ -391,7 +388,7 @@
             )
 
         webhook_payload = generate_payment_payload(payment_information)
-        response_data = trigger_payment_webhook_sync(event_type, webhook_payload, app)
+        response_data = trigger_webhook_sync(event_type, webhook_payload, app)
         if response_data is None:
             raise PaymentError(
                 f"Payment method {payment_information.gateway} is not available: "
@@ -417,7 +414,7 @@
             WebhookEventType.PAYMENT_LIST_GATEWAYS
         ).prefetch_related("webhooks")
         for app in apps:
-            response_data = trigger_payment_webhook_sync(
+            response_data = trigger_webhook_sync(
                 event_type=WebhookEventType.PAYMENT_LIST_GATEWAYS,
                 data=generate_list_gateways_payload(currency, checkout),
                 app=app,
@@ -497,7 +494,6 @@
             **kwargs,
         )
 
-<<<<<<< HEAD
     def get_taxes_for_checkout(
         self, checkout: "Checkout", previous_value
     ) -> Optional["TaxData"]:
@@ -511,7 +507,7 @@
     ) -> Optional["TaxData"]:
         payload = generate_order_payload(order)
         return trigger_tax_webhook_sync(WebhookEventType.ORDER_CALCULATE_TAXES, payload)
-=======
+
     def get_shipping_methods_for_checkout(
         self, checkout: "Checkout", previous_value: Any
     ) -> List["ShippingMethodData"]:
@@ -531,5 +527,4 @@
                     response_data, app
                 )
                 methods.extend(shipping_methods)
-        return methods
->>>>>>> 14fb060e
+        return methods