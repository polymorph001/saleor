--- conflicted
+++ resolved
@@ -2561,32 +2561,6 @@
     assert data["errors"][0]["variants"] == [variant_id]
 
 
-def test_draft_order_complete_with_unavailable_variant(
-    staff_api_client,
-    permission_manage_orders,
-    staff_user,
-    draft_order,
-):
-    order = draft_order
-    variant = order.lines.first().variant
-    variant.channel_listings.filter(channel=order.channel).delete()
-
-    order_id = graphene.Node.to_global_id("Order", order.id)
-    variant_id = graphene.Node.to_global_id("ProductVariant", variant.id)
-
-    variables = {"id": order_id}
-    response = staff_api_client.post_graphql(
-        DRAFT_ORDER_COMPLETE_MUTATION, variables, permissions=[permission_manage_orders]
-    )
-    content = get_graphql_content(response)
-    data = content["data"]["draftOrderComplete"]
-    assert (
-        data["orderErrors"][0]["code"] == OrderErrorCode.NOT_AVAILABLE_IN_CHANNEL.name
-    )
-    assert data["orderErrors"][0]["field"] == "lines"
-    assert data["orderErrors"][0]["variants"] == [variant_id]
-
-
 def test_draft_order_complete_channel_without_shipping_zones(
     staff_api_client,
     permission_manage_orders,
@@ -4181,13 +4155,8 @@
     )
     content = get_graphql_content(response)
     data = content["data"]["orderUpdateShipping"]
-<<<<<<< HEAD
-    assert data["orderErrors"][0]["field"] == "id"
-    assert data["orderErrors"][0]["code"] == OrderErrorCode.NOT_EDITABLE.name
-=======
     assert data["errors"][0]["field"] == "id"
     assert data["errors"][0]["code"] == OrderErrorCode.NOT_EDITABLE.name
->>>>>>> 0f1405d0
 
 
 def test_order_update_shipping_no_shipping_address(
