--- conflicted
+++ resolved
@@ -373,7 +373,6 @@
         return instance
 
     @classmethod
-<<<<<<< HEAD
     def should_invalidate_prices(cls, instance, cleaned_input, new_instance) -> bool:
         return any(
             cleaned_input.get(field) is not None
@@ -383,10 +382,10 @@
                 "shipping_method",
             ]
         )
-=======
+
+    @classmethod
     def save(cls, info, instance, cleaned_input):
         return cls._save_draft_order(info, instance, cleaned_input, new_instance=False)
->>>>>>> 4e52b865
 
 
 class DraftOrderDelete(ModelDeleteMutation):
