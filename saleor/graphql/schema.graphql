schema {
  query: Query
  mutation: Mutation
}

type AccountAddressCreate {
  user: User
  accountErrors: [AccountError!]! @deprecated(reason: "This field will be removed in Saleor 4.0. Use `errors` field instead.")
  errors: [AccountError!]!
  address: Address
}

type AccountAddressDelete {
  user: User
  accountErrors: [AccountError!]! @deprecated(reason: "This field will be removed in Saleor 4.0. Use `errors` field instead.")
  errors: [AccountError!]!
  address: Address
}

type AccountAddressUpdate {
  user: User
  accountErrors: [AccountError!]! @deprecated(reason: "This field will be removed in Saleor 4.0. Use `errors` field instead.")
  errors: [AccountError!]!
  address: Address
}

type AccountDelete {
  accountErrors: [AccountError!]! @deprecated(reason: "This field will be removed in Saleor 4.0. Use `errors` field instead.")
  errors: [AccountError!]!
  user: User
}

type AccountError {
  field: String
  message: String
  code: AccountErrorCode!
  addressType: AddressTypeEnum
}

enum AccountErrorCode {
  ACTIVATE_OWN_ACCOUNT
  ACTIVATE_SUPERUSER_ACCOUNT
  DUPLICATED_INPUT_ITEM
  DEACTIVATE_OWN_ACCOUNT
  DEACTIVATE_SUPERUSER_ACCOUNT
  DELETE_NON_STAFF_USER
  DELETE_OWN_ACCOUNT
  DELETE_STAFF_ACCOUNT
  DELETE_SUPERUSER_ACCOUNT
  GRAPHQL_ERROR
  INACTIVE
  INVALID
  INVALID_PASSWORD
  LEFT_NOT_MANAGEABLE_PERMISSION
  INVALID_CREDENTIALS
  NOT_FOUND
  OUT_OF_SCOPE_USER
  OUT_OF_SCOPE_GROUP
  OUT_OF_SCOPE_PERMISSION
  PASSWORD_ENTIRELY_NUMERIC
  PASSWORD_TOO_COMMON
  PASSWORD_TOO_SHORT
  PASSWORD_TOO_SIMILAR
  REQUIRED
  UNIQUE
  JWT_SIGNATURE_EXPIRED
  JWT_INVALID_TOKEN
  JWT_DECODE_ERROR
  JWT_MISSING_TOKEN
  JWT_INVALID_CSRF_TOKEN
  CHANNEL_INACTIVE
  MISSING_CHANNEL_SLUG
  ACCOUNT_NOT_CONFIRMED
}

input AccountInput {
  firstName: String
  lastName: String
  languageCode: LanguageCodeEnum
  defaultBillingAddress: AddressInput
  defaultShippingAddress: AddressInput
}

type AccountRegister {
  requiresConfirmation: Boolean
  accountErrors: [AccountError!]! @deprecated(reason: "This field will be removed in Saleor 4.0. Use `errors` field instead.")
  errors: [AccountError!]!
  user: User
}

input AccountRegisterInput {
  firstName: String
  lastName: String
  languageCode: LanguageCodeEnum
  email: String!
  password: String!
  redirectUrl: String
  metadata: [MetadataInput!]
  channel: String
}

type AccountRequestDeletion {
  accountErrors: [AccountError!]! @deprecated(reason: "This field will be removed in Saleor 4.0. Use `errors` field instead.")
  errors: [AccountError!]!
}

type AccountSetDefaultAddress {
  user: User
  accountErrors: [AccountError!]! @deprecated(reason: "This field will be removed in Saleor 4.0. Use `errors` field instead.")
  errors: [AccountError!]!
}

type AccountUpdate {
  accountErrors: [AccountError!]! @deprecated(reason: "This field will be removed in Saleor 4.0. Use `errors` field instead.")
  errors: [AccountError!]!
  user: User
}

type Address implements Node {
  id: ID!
  firstName: String!
  lastName: String!
  companyName: String!
  streetAddress1: String!
  streetAddress2: String!
  city: String!
  cityArea: String!
  postalCode: String!
  country: CountryDisplay!
  countryArea: String!
  phone: String
  isDefaultShippingAddress: Boolean
  isDefaultBillingAddress: Boolean
}

type AddressCreate {
  user: User
  accountErrors: [AccountError!]! @deprecated(reason: "This field will be removed in Saleor 4.0. Use `errors` field instead.")
  errors: [AccountError!]!
  address: Address
}

type AddressDelete {
  user: User
  accountErrors: [AccountError!]! @deprecated(reason: "This field will be removed in Saleor 4.0. Use `errors` field instead.")
  errors: [AccountError!]!
  address: Address
}

input AddressInput {
  firstName: String
  lastName: String
  companyName: String
  streetAddress1: String
  streetAddress2: String
  city: String
  cityArea: String
  postalCode: String
  country: CountryCode
  countryArea: String
  phone: String
}

type AddressSetDefault {
  user: User
  accountErrors: [AccountError!]! @deprecated(reason: "This field will be removed in Saleor 4.0. Use `errors` field instead.")
  errors: [AccountError!]!
}

enum AddressTypeEnum {
  BILLING
  SHIPPING
}

type AddressUpdate {
  user: User
  accountErrors: [AccountError!]! @deprecated(reason: "This field will be removed in Saleor 4.0. Use `errors` field instead.")
  errors: [AccountError!]!
  address: Address
}

type AddressValidationData {
  countryCode: String
  countryName: String
  addressFormat: String
  addressLatinFormat: String
  allowedFields: [String]
  requiredFields: [String]
  upperFields: [String]
  countryAreaType: String
  countryAreaChoices: [ChoiceValue]
  cityType: String
  cityChoices: [ChoiceValue]
  cityAreaType: String
  cityAreaChoices: [ChoiceValue]
  postalCodeType: String
  postalCodeMatchers: [String]
  postalCodeExamples: [String]
  postalCodePrefix: String
}

type Allocation implements Node {
  id: ID!
  quantity: Int!
  warehouse: Warehouse!
}

type App implements Node & ObjectWithMetadata {
  id: ID!
  name: String
  created: DateTime
  isActive: Boolean
  permissions: [Permission]
  tokens: [AppToken]
  privateMetadata: [MetadataItem]!
  metadata: [MetadataItem]!
  type: AppTypeEnum
  webhooks: [Webhook]
  aboutApp: String
  dataPrivacy: String
  dataPrivacyUrl: String
  homepageUrl: String
  supportUrl: String
  configurationUrl: String
  appUrl: String
  version: String
  accessToken: String
  extensions: [AppExtension!]!
}

type AppActivate {
  appErrors: [AppError!]! @deprecated(reason: "This field will be removed in Saleor 4.0. Use `errors` field instead.")
  errors: [AppError!]!
  app: App
}

type AppCountableConnection {
  pageInfo: PageInfo!
  edges: [AppCountableEdge!]!
  totalCount: Int
}

type AppCountableEdge {
  node: App!
  cursor: String!
}

type AppCreate {
  authToken: String
  appErrors: [AppError!]! @deprecated(reason: "This field will be removed in Saleor 4.0. Use `errors` field instead.")
  errors: [AppError!]!
  app: App
}

type AppDeactivate {
  appErrors: [AppError!]! @deprecated(reason: "This field will be removed in Saleor 4.0. Use `errors` field instead.")
  errors: [AppError!]!
  app: App
}

type AppDelete {
  appErrors: [AppError!]! @deprecated(reason: "This field will be removed in Saleor 4.0. Use `errors` field instead.")
  errors: [AppError!]!
  app: App
}

type AppDeleteFailedInstallation {
  appErrors: [AppError!]! @deprecated(reason: "This field will be removed in Saleor 4.0. Use `errors` field instead.")
  errors: [AppError!]!
  appInstallation: AppInstallation
}

type AppError {
  field: String
  message: String
  code: AppErrorCode!
  permissions: [PermissionEnum!]
}

enum AppErrorCode {
  FORBIDDEN
  GRAPHQL_ERROR
  INVALID
  INVALID_STATUS
  INVALID_PERMISSION
  INVALID_URL_FORMAT
  INVALID_MANIFEST_FORMAT
  MANIFEST_URL_CANT_CONNECT
  NOT_FOUND
  REQUIRED
  UNIQUE
  OUT_OF_SCOPE_APP
  OUT_OF_SCOPE_PERMISSION
}

type AppExtension implements Node {
  id: ID!
  app: App!
  label: String!
  url: String!
  view: AppExtensionViewEnum!
  type: AppExtensionTypeEnum!
  target: AppExtensionTargetEnum!
  permissions: [Permission!]!
  accessToken: String
}

type AppExtensionCountableConnection {
  pageInfo: PageInfo!
  edges: [AppExtensionCountableEdge!]!
  totalCount: Int
}

type AppExtensionCountableEdge {
  node: AppExtension!
  cursor: String!
}

input AppExtensionFilterInput {
  view: AppExtensionViewEnum
  type: AppExtensionTypeEnum
  target: AppExtensionTargetEnum
}

enum AppExtensionTargetEnum {
  MORE_ACTIONS
  CREATE
}

enum AppExtensionTypeEnum {
  OVERVIEW
  DETAILS
}

enum AppExtensionViewEnum {
  PRODUCT
}

type AppFetchManifest {
  manifest: Manifest
  appErrors: [AppError!]! @deprecated(reason: "This field will be removed in Saleor 4.0. Use `errors` field instead.")
  errors: [AppError!]!
}

input AppFilterInput {
  search: String
  isActive: Boolean
  type: AppTypeEnum
}

input AppInput {
  name: String
  permissions: [PermissionEnum]
}

type AppInstall {
  appErrors: [AppError!]! @deprecated(reason: "This field will be removed in Saleor 4.0. Use `errors` field instead.")
  errors: [AppError!]!
  appInstallation: AppInstallation
}

input AppInstallInput {
  appName: String
  manifestUrl: String
  activateAfterInstallation: Boolean = true
  permissions: [PermissionEnum]
}

type AppInstallation implements Node & Job {
  appName: String!
  manifestUrl: String!
  id: ID!
  status: JobStatusEnum!
  createdAt: DateTime!
  updatedAt: DateTime!
  message: String
}

type AppManifestExtension {
  permissions: [Permission!]!
  label: String!
  url: String!
  view: AppExtensionViewEnum!
  type: AppExtensionTypeEnum!
  target: AppExtensionTargetEnum!
}

type AppRetryInstall {
  appErrors: [AppError!]! @deprecated(reason: "This field will be removed in Saleor 4.0. Use `errors` field instead.")
  errors: [AppError!]!
  appInstallation: AppInstallation
}

enum AppSortField {
  NAME
  CREATION_DATE
}

input AppSortingInput {
  direction: OrderDirection!
  field: AppSortField!
}

type AppToken implements Node {
  name: String
  authToken: String
  id: ID!
}

type AppTokenCreate {
  authToken: String
  appErrors: [AppError!]! @deprecated(reason: "This field will be removed in Saleor 4.0. Use `errors` field instead.")
  errors: [AppError!]!
  appToken: AppToken
}

type AppTokenDelete {
  appErrors: [AppError!]! @deprecated(reason: "This field will be removed in Saleor 4.0. Use `errors` field instead.")
  errors: [AppError!]!
  appToken: AppToken
}

input AppTokenInput {
  name: String
  app: ID!
}

type AppTokenVerify {
  valid: Boolean!
  appErrors: [AppError!]! @deprecated(reason: "This field will be removed in Saleor 4.0. Use `errors` field instead.")
  errors: [AppError!]!
}

enum AppTypeEnum {
  LOCAL
  THIRDPARTY
}

type AppUpdate {
  appErrors: [AppError!]! @deprecated(reason: "This field will be removed in Saleor 4.0. Use `errors` field instead.")
  errors: [AppError!]!
  app: App
}

enum AreaUnitsEnum {
  SQ_CM
  SQ_M
  SQ_KM
  SQ_FT
  SQ_YD
  SQ_INCH
}

type AssignNavigation {
  menu: Menu
  menuErrors: [MenuError!]! @deprecated(reason: "This field will be removed in Saleor 4.0. Use `errors` field instead.")
  errors: [MenuError!]!
}

type AssignedVariantAttribute {
  attribute: Attribute!
  variantSelection: Boolean!
}

type Attribute implements Node & ObjectWithMetadata {
  id: ID!
  privateMetadata: [MetadataItem]!
  metadata: [MetadataItem]!
  inputType: AttributeInputTypeEnum
  entityType: AttributeEntityTypeEnum
  name: String
  slug: String
  type: AttributeTypeEnum
  unit: MeasurementUnitsEnum
  choices(sortBy: AttributeChoicesSortingInput, filter: AttributeValueFilterInput, before: String, after: String, first: Int, last: Int): AttributeValueCountableConnection
  valueRequired: Boolean!
  visibleInStorefront: Boolean!
  filterableInStorefront: Boolean!
  filterableInDashboard: Boolean!
  availableInGrid: Boolean!
  translation(languageCode: LanguageCodeEnum!): AttributeTranslation
  storefrontSearchPosition: Int!
  withChoices: Boolean!
  productTypes(before: String, after: String, first: Int, last: Int): ProductTypeCountableConnection!
  productVariantTypes(before: String, after: String, first: Int, last: Int): ProductTypeCountableConnection!
}

type AttributeBulkDelete {
  count: Int!
  attributeErrors: [AttributeError!]! @deprecated(reason: "This field will be removed in Saleor 4.0. Use `errors` field instead.")
  errors: [AttributeError!]!
}

enum AttributeChoicesSortField {
  NAME
  SLUG
}

input AttributeChoicesSortingInput {
  direction: OrderDirection!
  field: AttributeChoicesSortField!
}

type AttributeCountableConnection {
  pageInfo: PageInfo!
  edges: [AttributeCountableEdge!]!
  totalCount: Int
}

type AttributeCountableEdge {
  node: Attribute!
  cursor: String!
}

type AttributeCreate {
  attribute: Attribute
  attributeErrors: [AttributeError!]! @deprecated(reason: "This field will be removed in Saleor 4.0. Use `errors` field instead.")
  errors: [AttributeError!]!
}

input AttributeCreateInput {
  inputType: AttributeInputTypeEnum
  entityType: AttributeEntityTypeEnum
  name: String!
  slug: String
  type: AttributeTypeEnum!
  unit: MeasurementUnitsEnum
  values: [AttributeValueCreateInput]
  valueRequired: Boolean
  isVariantOnly: Boolean
  visibleInStorefront: Boolean
  filterableInStorefront: Boolean
  filterableInDashboard: Boolean
  storefrontSearchPosition: Int
  availableInGrid: Boolean
}

type AttributeDelete {
  attributeErrors: [AttributeError!]! @deprecated(reason: "This field will be removed in Saleor 4.0. Use `errors` field instead.")
  errors: [AttributeError!]!
  attribute: Attribute
}

enum AttributeEntityTypeEnum {
  PAGE
  PRODUCT
}

type AttributeError {
  field: String
  message: String
  code: AttributeErrorCode!
}

enum AttributeErrorCode {
  ALREADY_EXISTS
  GRAPHQL_ERROR
  INVALID
  NOT_FOUND
  REQUIRED
  UNIQUE
}

input AttributeFilterInput {
  valueRequired: Boolean
  isVariantOnly: Boolean
  visibleInStorefront: Boolean
  filterableInStorefront: Boolean
  filterableInDashboard: Boolean
  availableInGrid: Boolean
  metadata: [MetadataFilter]
  search: String
  ids: [ID]
  type: AttributeTypeEnum
  inCollection: ID
  inCategory: ID
  channel: String
}

input AttributeInput {
  slug: String!
  values: [String]
  valuesRange: IntRangeInput
  dateTime: DateTimeRangeInput
  date: DateRangeInput
  boolean: Boolean
}

enum AttributeInputTypeEnum {
  DROPDOWN
  MULTISELECT
  FILE
  REFERENCE
  NUMERIC
  RICH_TEXT
  SWATCH
  BOOLEAN
  DATE
  DATE_TIME
}

type AttributeReorderValues {
  attribute: Attribute
  attributeErrors: [AttributeError!]! @deprecated(reason: "This field will be removed in Saleor 4.0. Use `errors` field instead.")
  errors: [AttributeError!]!
}

enum AttributeSortField {
  NAME
  SLUG
  VALUE_REQUIRED
  IS_VARIANT_ONLY
  VISIBLE_IN_STOREFRONT
  FILTERABLE_IN_STOREFRONT
  FILTERABLE_IN_DASHBOARD
  STOREFRONT_SEARCH_POSITION
  AVAILABLE_IN_GRID
}

input AttributeSortingInput {
  direction: OrderDirection!
  field: AttributeSortField!
}

type AttributeTranslatableContent implements Node {
  id: ID!
  name: String!
  translation(languageCode: LanguageCodeEnum!): AttributeTranslation
  attribute: Attribute @deprecated(reason: "This field will be removed in Saleor 4.0. Get model fields from the root level queries.")
}

type AttributeTranslate {
  translationErrors: [TranslationError!]! @deprecated(reason: "This field will be removed in Saleor 4.0. Use `errors` field instead.")
  errors: [TranslationError!]!
  attribute: Attribute
}

type AttributeTranslation implements Node {
  id: ID!
  name: String!
  language: LanguageDisplay!
}

enum AttributeTypeEnum {
  PRODUCT_TYPE
  PAGE_TYPE
}

type AttributeUpdate {
  attribute: Attribute
  attributeErrors: [AttributeError!]! @deprecated(reason: "This field will be removed in Saleor 4.0. Use `errors` field instead.")
  errors: [AttributeError!]!
}

input AttributeUpdateInput {
  name: String
  slug: String
  unit: MeasurementUnitsEnum
  removeValues: [ID]
  addValues: [AttributeValueUpdateInput]
  valueRequired: Boolean
  isVariantOnly: Boolean
  visibleInStorefront: Boolean
  filterableInStorefront: Boolean
  filterableInDashboard: Boolean
  storefrontSearchPosition: Int
  availableInGrid: Boolean
}

type AttributeValue implements Node {
  id: ID!
  name: String
  slug: String
  value: String
  translation(languageCode: LanguageCodeEnum!): AttributeValueTranslation
  inputType: AttributeInputTypeEnum
  reference: ID
  file: File
  richText: JSONString
  boolean: Boolean
  date: Date
  dateTime: DateTime
}

type AttributeValueBulkDelete {
  count: Int!
  attributeErrors: [AttributeError!]! @deprecated(reason: "This field will be removed in Saleor 4.0. Use `errors` field instead.")
  errors: [AttributeError!]!
}

type AttributeValueCountableConnection {
  pageInfo: PageInfo!
  edges: [AttributeValueCountableEdge!]!
  totalCount: Int
}

type AttributeValueCountableEdge {
  node: AttributeValue!
  cursor: String!
}

type AttributeValueCreate {
  attribute: Attribute
  attributeErrors: [AttributeError!]! @deprecated(reason: "This field will be removed in Saleor 4.0. Use `errors` field instead.")
  errors: [AttributeError!]!
  attributeValue: AttributeValue
}

input AttributeValueCreateInput {
  value: String
  richText: JSONString
  fileUrl: String
  contentType: String
  name: String!
}

type AttributeValueDelete {
  attribute: Attribute
  attributeErrors: [AttributeError!]! @deprecated(reason: "This field will be removed in Saleor 4.0. Use `errors` field instead.")
  errors: [AttributeError!]!
  attributeValue: AttributeValue
}

input AttributeValueFilterInput {
  search: String
}

input AttributeValueInput {
  id: ID
  values: [String!]
  file: String
  contentType: String
  references: [ID!]
  richText: JSONString
  boolean: Boolean
  date: Date
  dateTime: DateTime
}

type AttributeValueTranslatableContent implements Node {
  id: ID!
  name: String!
  richText: JSONString
  translation(languageCode: LanguageCodeEnum!): AttributeValueTranslation
  attributeValue: AttributeValue @deprecated(reason: "This field will be removed in Saleor 4.0. Get model fields from the root level queries.")
}

type AttributeValueTranslate {
  translationErrors: [TranslationError!]! @deprecated(reason: "This field will be removed in Saleor 4.0. Use `errors` field instead.")
  errors: [TranslationError!]!
  attributeValue: AttributeValue
}

type AttributeValueTranslation implements Node {
  id: ID!
  name: String!
  richText: JSONString
  language: LanguageDisplay!
}

input AttributeValueTranslationInput {
  name: String
  richText: JSONString
}

type AttributeValueUpdate {
  attribute: Attribute
  attributeErrors: [AttributeError!]! @deprecated(reason: "This field will be removed in Saleor 4.0. Use `errors` field instead.")
  errors: [AttributeError!]!
  attributeValue: AttributeValue
}

input AttributeValueUpdateInput {
  value: String
  richText: JSONString
  fileUrl: String
  contentType: String
  name: String
}

input BulkAttributeValueInput {
  id: ID
  values: [String!]
  boolean: Boolean
}

type BulkProductError {
  field: String
  message: String
  code: ProductErrorCode!
  attributes: [ID!]
  values: [ID!]
  index: Int
  warehouses: [ID!]
  channels: [ID!]
}

type BulkStockError {
  field: String
  message: String
  code: ProductErrorCode!
  attributes: [ID!]
  values: [ID!]
  index: Int
}

input CardInput {
  code: String!
  cvc: String
  money: MoneyInput!
}

input CatalogueInput {
  products: [ID]
  categories: [ID]
  collections: [ID]
  variants: [ID]
}

type Category implements Node & ObjectWithMetadata {
  id: ID!
  seoTitle: String
  seoDescription: String
  name: String!
  description: JSONString
  slug: String!
  parent: Category
  level: Int!
  privateMetadata: [MetadataItem]!
  metadata: [MetadataItem]!
  descriptionJson: JSONString @deprecated(reason: "This field will be removed in Saleor 4.0. Use the `description` field instead.")
  ancestors(before: String, after: String, first: Int, last: Int): CategoryCountableConnection
  products(channel: String, before: String, after: String, first: Int, last: Int): ProductCountableConnection
  children(before: String, after: String, first: Int, last: Int): CategoryCountableConnection
  backgroundImage(size: Int): Image
  translation(languageCode: LanguageCodeEnum!): CategoryTranslation
}

type CategoryBulkDelete {
  count: Int!
  productErrors: [ProductError!]! @deprecated(reason: "This field will be removed in Saleor 4.0. Use `errors` field instead.")
  errors: [ProductError!]!
}

type CategoryCountableConnection {
  pageInfo: PageInfo!
  edges: [CategoryCountableEdge!]!
  totalCount: Int
}

type CategoryCountableEdge {
  node: Category!
  cursor: String!
}

type CategoryCreate {
  productErrors: [ProductError!]! @deprecated(reason: "This field will be removed in Saleor 4.0. Use `errors` field instead.")
  errors: [ProductError!]!
  category: Category
}

type CategoryDelete {
  productErrors: [ProductError!]! @deprecated(reason: "This field will be removed in Saleor 4.0. Use `errors` field instead.")
  errors: [ProductError!]!
  category: Category
}

input CategoryFilterInput {
  search: String
  metadata: [MetadataFilter]
  ids: [ID]
}

input CategoryInput {
  description: JSONString
  name: String
  slug: String
  seo: SeoInput
  backgroundImage: Upload
  backgroundImageAlt: String
}

enum CategorySortField {
  NAME
  PRODUCT_COUNT
  SUBCATEGORY_COUNT
}

input CategorySortingInput {
  direction: OrderDirection!
  channel: String
  field: CategorySortField!
}

type CategoryTranslatableContent implements Node {
  id: ID!
  seoTitle: String
  seoDescription: String
  name: String!
  description: JSONString
  descriptionJson: JSONString @deprecated(reason: "This field will be removed in Saleor 4.0. Use the `description` field instead.")
  translation(languageCode: LanguageCodeEnum!): CategoryTranslation
  category: Category @deprecated(reason: "This field will be removed in Saleor 4.0. Get model fields from the root level queries.")
}

type CategoryTranslate {
  translationErrors: [TranslationError!]! @deprecated(reason: "This field will be removed in Saleor 4.0. Use `errors` field instead.")
  errors: [TranslationError!]!
  category: Category
}

type CategoryTranslation implements Node {
  id: ID!
  seoTitle: String
  seoDescription: String
  name: String
  description: JSONString
  language: LanguageDisplay!
  descriptionJson: JSONString @deprecated(reason: "This field will be removed in Saleor 4.0. Use the `description` field instead.")
}

type CategoryUpdate {
  productErrors: [ProductError!]! @deprecated(reason: "This field will be removed in Saleor 4.0. Use `errors` field instead.")
  errors: [ProductError!]!
  category: Category
}

type Channel implements Node {
  id: ID!
  name: String!
  isActive: Boolean!
  slug: String!
  currencyCode: String!
  hasOrders: Boolean!
  defaultCountry: CountryDisplay!
}

type ChannelActivate {
  channel: Channel
  channelErrors: [ChannelError!]! @deprecated(reason: "This field will be removed in Saleor 4.0. Use `errors` field instead.")
  errors: [ChannelError!]!
}

type ChannelCreate {
  channelErrors: [ChannelError!]! @deprecated(reason: "This field will be removed in Saleor 4.0. Use `errors` field instead.")
  errors: [ChannelError!]!
  channel: Channel
}

input ChannelCreateInput {
  isActive: Boolean
  name: String!
  slug: String!
  currencyCode: String!
  defaultCountry: CountryCode!
  addShippingZones: [ID!]
}

type ChannelDeactivate {
  channel: Channel
  channelErrors: [ChannelError!]! @deprecated(reason: "This field will be removed in Saleor 4.0. Use `errors` field instead.")
  errors: [ChannelError!]!
}

type ChannelDelete {
  channelErrors: [ChannelError!]! @deprecated(reason: "This field will be removed in Saleor 4.0. Use `errors` field instead.")
  errors: [ChannelError!]!
  channel: Channel
}

input ChannelDeleteInput {
  channelId: ID!
}

type ChannelError {
  field: String
  message: String
  code: ChannelErrorCode!
  shippingZones: [ID!]
}

enum ChannelErrorCode {
  ALREADY_EXISTS
  GRAPHQL_ERROR
  INVALID
  NOT_FOUND
  REQUIRED
  UNIQUE
  CHANNELS_CURRENCY_MUST_BE_THE_SAME
  CHANNEL_WITH_ORDERS
  DUPLICATED_INPUT_ITEM
}

type ChannelUpdate {
  channelErrors: [ChannelError!]! @deprecated(reason: "This field will be removed in Saleor 4.0. Use `errors` field instead.")
  errors: [ChannelError!]!
  channel: Channel
}

input ChannelUpdateInput {
  isActive: Boolean
  name: String
  slug: String
  defaultCountry: CountryCode
  addShippingZones: [ID!]
  removeShippingZones: [ID!]
}

type Checkout implements Node & ObjectWithMetadata {
  created: DateTime!
  lastChange: DateTime!
  user: User
  channel: Channel!
  billingAddress: Address
  shippingAddress: Address
  note: String!
  discount: Money
  discountName: String
  translatedDiscountName: String
  voucherCode: String
  giftCards: [GiftCard]
  id: ID!
  privateMetadata: [MetadataItem]!
  metadata: [MetadataItem]!
  availableShippingMethods: [ShippingMethod]!
  availableCollectionPoints: [Warehouse!]!
  availablePaymentGateways: [PaymentGateway!]!
  email: String
  isShippingRequired: Boolean!
  quantity: Int!
  stockReservationExpires: DateTime
  lines: [CheckoutLine]
  shippingPrice: TaxedMoney
  shippingMethod: ShippingMethod @deprecated(reason: "This field will be removed in Saleor 4.0. Use `deliveryMethod` instead.")
  deliveryMethod: DeliveryMethod
  subtotalPrice: TaxedMoney
  token: UUID!
  totalPrice: TaxedMoney
  languageCode: LanguageCodeEnum!
}

type CheckoutAddPromoCode {
  checkout: Checkout
  checkoutErrors: [CheckoutError!]! @deprecated(reason: "This field will be removed in Saleor 4.0. Use `errors` field instead.")
  errors: [CheckoutError!]!
}

type CheckoutBillingAddressUpdate {
  checkout: Checkout
  checkoutErrors: [CheckoutError!]! @deprecated(reason: "This field will be removed in Saleor 4.0. Use `errors` field instead.")
  errors: [CheckoutError!]!
}

type CheckoutComplete {
  order: Order
  confirmationNeeded: Boolean!
  confirmationData: JSONString
  checkoutErrors: [CheckoutError!]! @deprecated(reason: "This field will be removed in Saleor 4.0. Use `errors` field instead.")
  errors: [CheckoutError!]!
}

type CheckoutCountableConnection {
  pageInfo: PageInfo!
  edges: [CheckoutCountableEdge!]!
  totalCount: Int
}

type CheckoutCountableEdge {
  node: Checkout!
  cursor: String!
}

type CheckoutCreate {
  created: Boolean @deprecated(reason: "This field will be removed in Saleor 4.0. Always returns `True`.")
  checkoutErrors: [CheckoutError!]! @deprecated(reason: "This field will be removed in Saleor 4.0. Use `errors` field instead.")
  errors: [CheckoutError!]!
  checkout: Checkout
}

input CheckoutCreateInput {
  channel: String
  lines: [CheckoutLineInput]!
  email: String
  shippingAddress: AddressInput
  billingAddress: AddressInput
  languageCode: LanguageCodeEnum
}

type CheckoutCustomerAttach {
  checkout: Checkout
  checkoutErrors: [CheckoutError!]! @deprecated(reason: "This field will be removed in Saleor 4.0. Use `errors` field instead.")
  errors: [CheckoutError!]!
}

type CheckoutCustomerDetach {
  checkout: Checkout
  checkoutErrors: [CheckoutError!]! @deprecated(reason: "This field will be removed in Saleor 4.0. Use `errors` field instead.")
  errors: [CheckoutError!]!
}

type CheckoutDeliveryMethodUpdate {
  checkout: Checkout
  errors: [CheckoutError!]!
}

type CheckoutEmailUpdate {
  checkout: Checkout
  checkoutErrors: [CheckoutError!]! @deprecated(reason: "This field will be removed in Saleor 4.0. Use `errors` field instead.")
  errors: [CheckoutError!]!
}

type CheckoutError {
  field: String
  message: String
  code: CheckoutErrorCode!
  variants: [ID!]
  lines: [ID!]
  addressType: AddressTypeEnum
}

enum CheckoutErrorCode {
  BILLING_ADDRESS_NOT_SET
  CHECKOUT_NOT_FULLY_PAID
  GRAPHQL_ERROR
  PRODUCT_NOT_PUBLISHED
  PRODUCT_UNAVAILABLE_FOR_PURCHASE
  INSUFFICIENT_STOCK
  INVALID
  INVALID_SHIPPING_METHOD
  NOT_FOUND
  PAYMENT_ERROR
  QUANTITY_GREATER_THAN_LIMIT
  REQUIRED
  SHIPPING_ADDRESS_NOT_SET
  SHIPPING_METHOD_NOT_APPLICABLE
  DELIVERY_METHOD_NOT_APPLICABLE
  SHIPPING_METHOD_NOT_SET
  SHIPPING_NOT_REQUIRED
  TAX_ERROR
  UNIQUE
  VOUCHER_NOT_APPLICABLE
  GIFT_CARD_NOT_APPLICABLE
  ZERO_QUANTITY
  MISSING_CHANNEL_SLUG
  CHANNEL_INACTIVE
  UNAVAILABLE_VARIANT_IN_CHANNEL
  EMAIL_NOT_SET
}

input CheckoutFilterInput {
  customer: String
  created: DateRangeInput
  search: String
  metadata: [MetadataFilter]
  channels: [ID]
}

type CheckoutLanguageCodeUpdate {
  checkout: Checkout
  checkoutErrors: [CheckoutError!]! @deprecated(reason: "This field will be removed in Saleor 4.0. Use `errors` field instead.")
  errors: [CheckoutError!]!
}

type CheckoutLine implements Node {
  id: ID!
  variant: ProductVariant!
  quantity: Int!
  totalPrice: TaxedMoney
  requiresShipping: Boolean
}

type CheckoutLineCountableConnection {
  pageInfo: PageInfo!
  edges: [CheckoutLineCountableEdge!]!
  totalCount: Int
}

type CheckoutLineCountableEdge {
  node: CheckoutLine!
  cursor: String!
}

type CheckoutLineDelete {
  checkout: Checkout
  checkoutErrors: [CheckoutError!]! @deprecated(reason: "This field will be removed in Saleor 4.0. Use `errors` field instead.")
  errors: [CheckoutError!]!
}

input CheckoutLineInput {
  quantity: Int!
  variantId: ID!
}

type CheckoutLinesAdd {
  checkout: Checkout
  checkoutErrors: [CheckoutError!]! @deprecated(reason: "This field will be removed in Saleor 4.0. Use `errors` field instead.")
  errors: [CheckoutError!]!
}

type CheckoutLinesDelete {
  checkout: Checkout
  errors: [CheckoutError!]!
}

type CheckoutLinesUpdate {
  checkout: Checkout
  checkoutErrors: [CheckoutError!]! @deprecated(reason: "This field will be removed in Saleor 4.0. Use `errors` field instead.")
  errors: [CheckoutError!]!
}

type CheckoutPaymentCreate {
  checkout: Checkout
  payment: Payment
  paymentErrors: [PaymentError!]! @deprecated(reason: "This field will be removed in Saleor 4.0. Use `errors` field instead.")
  errors: [PaymentError!]!
}

type CheckoutRemovePromoCode {
  checkout: Checkout
  checkoutErrors: [CheckoutError!]! @deprecated(reason: "This field will be removed in Saleor 4.0. Use `errors` field instead.")
  errors: [CheckoutError!]!
}

type CheckoutShippingAddressUpdate {
  checkout: Checkout
  checkoutErrors: [CheckoutError!]! @deprecated(reason: "This field will be removed in Saleor 4.0. Use `errors` field instead.")
  errors: [CheckoutError!]!
}

type CheckoutShippingMethodUpdate {
  checkout: Checkout
  checkoutErrors: [CheckoutError!]! @deprecated(reason: "This field will be removed in Saleor 4.0. Use `errors` field instead.")
  errors: [CheckoutError!]!
}

enum CheckoutSortField {
  CREATION_DATE
  CUSTOMER
  PAYMENT
}

input CheckoutSortingInput {
  direction: OrderDirection!
  field: CheckoutSortField!
}

type ChoiceValue {
  raw: String
  verbose: String
}

type Collection implements Node & ObjectWithMetadata {
  id: ID!
  seoTitle: String
  seoDescription: String
  name: String!
  description: JSONString
  slug: String!
  privateMetadata: [MetadataItem]!
  metadata: [MetadataItem]!
  channel: String
  descriptionJson: JSONString @deprecated(reason: "This field will be removed in Saleor 4.0. Use the `description` field instead.")
  products(filter: ProductFilterInput, sortBy: ProductOrder, before: String, after: String, first: Int, last: Int): ProductCountableConnection
  backgroundImage(size: Int): Image
  translation(languageCode: LanguageCodeEnum!): CollectionTranslation
  channelListings: [CollectionChannelListing!]
}

type CollectionAddProducts {
  collection: Collection
  collectionErrors: [CollectionError!]! @deprecated(reason: "This field will be removed in Saleor 4.0. Use `errors` field instead.")
  errors: [CollectionError!]!
}

type CollectionBulkDelete {
  count: Int!
  collectionErrors: [CollectionError!]! @deprecated(reason: "This field will be removed in Saleor 4.0. Use `errors` field instead.")
  errors: [CollectionError!]!
}

type CollectionChannelListing implements Node {
  id: ID!
  publicationDate: Date
  isPublished: Boolean!
  channel: Channel!
}

type CollectionChannelListingError {
  field: String
  message: String
  code: ProductErrorCode!
  attributes: [ID!]
  values: [ID!]
  channels: [ID!]
}

type CollectionChannelListingUpdate {
  collection: Collection
  collectionChannelListingErrors: [CollectionChannelListingError!]! @deprecated(reason: "This field will be removed in Saleor 4.0. Use `errors` field instead.")
  errors: [CollectionChannelListingError!]!
}

input CollectionChannelListingUpdateInput {
  addChannels: [PublishableChannelListingInput!]
  removeChannels: [ID!]
}

type CollectionCountableConnection {
  pageInfo: PageInfo!
  edges: [CollectionCountableEdge!]!
  totalCount: Int
}

type CollectionCountableEdge {
  node: Collection!
  cursor: String!
}

type CollectionCreate {
  collectionErrors: [CollectionError!]! @deprecated(reason: "This field will be removed in Saleor 4.0. Use `errors` field instead.")
  errors: [CollectionError!]!
  collection: Collection
}

input CollectionCreateInput {
  isPublished: Boolean
  name: String
  slug: String
  description: JSONString
  backgroundImage: Upload
  backgroundImageAlt: String
  seo: SeoInput
  publicationDate: Date
  products: [ID]
}

type CollectionDelete {
  collectionErrors: [CollectionError!]! @deprecated(reason: "This field will be removed in Saleor 4.0. Use `errors` field instead.")
  errors: [CollectionError!]!
  collection: Collection
}

type CollectionError {
  field: String
  message: String
  products: [ID!]
  code: CollectionErrorCode!
}

enum CollectionErrorCode {
  DUPLICATED_INPUT_ITEM
  GRAPHQL_ERROR
  INVALID
  NOT_FOUND
  REQUIRED
  UNIQUE
  CANNOT_MANAGE_PRODUCT_WITHOUT_VARIANT
}

input CollectionFilterInput {
  published: CollectionPublished
  search: String
  metadata: [MetadataFilter]
  ids: [ID]
  channel: String
}

input CollectionInput {
  isPublished: Boolean
  name: String
  slug: String
  description: JSONString
  backgroundImage: Upload
  backgroundImageAlt: String
  seo: SeoInput
  publicationDate: Date
}

enum CollectionPublished {
  PUBLISHED
  HIDDEN
}

type CollectionRemoveProducts {
  collection: Collection
  collectionErrors: [CollectionError!]! @deprecated(reason: "This field will be removed in Saleor 4.0. Use `errors` field instead.")
  errors: [CollectionError!]!
}

type CollectionReorderProducts {
  collection: Collection
  collectionErrors: [CollectionError!]! @deprecated(reason: "This field will be removed in Saleor 4.0. Use `errors` field instead.")
  errors: [CollectionError!]!
}

enum CollectionSortField {
  NAME
  AVAILABILITY
  PRODUCT_COUNT
  PUBLICATION_DATE
}

input CollectionSortingInput {
  direction: OrderDirection!
  channel: String
  field: CollectionSortField!
}

type CollectionTranslatableContent implements Node {
  id: ID!
  seoTitle: String
  seoDescription: String
  name: String!
  description: JSONString
  descriptionJson: JSONString @deprecated(reason: "This field will be removed in Saleor 4.0. Use the `description` field instead.")
  translation(languageCode: LanguageCodeEnum!): CollectionTranslation
  collection: Collection @deprecated(reason: "This field will be removed in Saleor 4.0. Get model fields from the root level queries.")
}

type CollectionTranslate {
  translationErrors: [TranslationError!]! @deprecated(reason: "This field will be removed in Saleor 4.0. Use `errors` field instead.")
  errors: [TranslationError!]!
  collection: Collection
}

type CollectionTranslation implements Node {
  id: ID!
  seoTitle: String
  seoDescription: String
  name: String
  description: JSONString
  language: LanguageDisplay!
  descriptionJson: JSONString @deprecated(reason: "This field will be removed in Saleor 4.0. Use the `description` field instead.")
}

type CollectionUpdate {
  collectionErrors: [CollectionError!]! @deprecated(reason: "This field will be removed in Saleor 4.0. Use `errors` field instead.")
  errors: [CollectionError!]!
  collection: Collection
}

type ConfigurationItem {
  name: String!
  value: String
  type: ConfigurationTypeFieldEnum
  helpText: String
  label: String
}

input ConfigurationItemInput {
  name: String!
  value: String
}

enum ConfigurationTypeFieldEnum {
  STRING
  MULTILINE
  BOOLEAN
  SECRET
  PASSWORD
  SECRETMULTILINE
  OUTPUT
}

type ConfirmAccount {
  user: User
  accountErrors: [AccountError!]! @deprecated(reason: "This field will be removed in Saleor 4.0. Use `errors` field instead.")
  errors: [AccountError!]!
}

type ConfirmEmailChange {
  user: User
  accountErrors: [AccountError!]! @deprecated(reason: "This field will be removed in Saleor 4.0. Use `errors` field instead.")
  errors: [AccountError!]!
}

enum CountryCode {
  AF
  AX
  AL
  DZ
  AS
  AD
  AO
  AI
  AQ
  AG
  AR
  AM
  AW
  AU
  AT
  AZ
  BS
  BH
  BD
  BB
  BY
  BE
  BZ
  BJ
  BM
  BT
  BO
  BQ
  BA
  BW
  BV
  BR
  IO
  BN
  BG
  BF
  BI
  CV
  KH
  CM
  CA
  KY
  CF
  TD
  CL
  CN
  CX
  CC
  CO
  KM
  CG
  CD
  CK
  CR
  CI
  HR
  CU
  CW
  CY
  CZ
  DK
  DJ
  DM
  DO
  EC
  EG
  SV
  GQ
  ER
  EE
  SZ
  ET
  EU
  FK
  FO
  FJ
  FI
  FR
  GF
  PF
  TF
  GA
  GM
  GE
  DE
  GH
  GI
  GR
  GL
  GD
  GP
  GU
  GT
  GG
  GN
  GW
  GY
  HT
  HM
  VA
  HN
  HK
  HU
  IS
  IN
  ID
  IR
  IQ
  IE
  IM
  IL
  IT
  JM
  JP
  JE
  JO
  KZ
  KE
  KI
  KW
  KG
  LA
  LV
  LB
  LS
  LR
  LY
  LI
  LT
  LU
  MO
  MG
  MW
  MY
  MV
  ML
  MT
  MH
  MQ
  MR
  MU
  YT
  MX
  FM
  MD
  MC
  MN
  ME
  MS
  MA
  MZ
  MM
  NA
  NR
  NP
  NL
  NC
  NZ
  NI
  NE
  NG
  NU
  NF
  KP
  MK
  MP
  NO
  OM
  PK
  PW
  PS
  PA
  PG
  PY
  PE
  PH
  PN
  PL
  PT
  PR
  QA
  RE
  RO
  RU
  RW
  BL
  SH
  KN
  LC
  MF
  PM
  VC
  WS
  SM
  ST
  SA
  SN
  RS
  SC
  SL
  SG
  SX
  SK
  SI
  SB
  SO
  ZA
  GS
  KR
  SS
  ES
  LK
  SD
  SR
  SJ
  SE
  CH
  SY
  TW
  TJ
  TZ
  TH
  TL
  TG
  TK
  TO
  TT
  TN
  TR
  TM
  TC
  TV
  UG
  UA
  AE
  GB
  UM
  US
  UY
  UZ
  VU
  VE
  VN
  VG
  VI
  WF
  EH
  YE
  ZM
  ZW
}

type CountryDisplay {
  code: String!
  country: String!
  vat: VAT
}

type CreateToken {
  token: String
  refreshToken: String
  csrfToken: String
  user: User
  accountErrors: [AccountError!]! @deprecated(reason: "This field will be removed in Saleor 4.0. Use `errors` field instead.")
  errors: [AccountError!]!
}

type CreditCard {
  brand: String!
  firstDigits: String
  lastDigits: String!
  expMonth: Int
  expYear: Int
}

type CustomerBulkDelete {
  count: Int!
  accountErrors: [AccountError!]! @deprecated(reason: "This field will be removed in Saleor 4.0. Use `errors` field instead.")
  errors: [AccountError!]!
}

type CustomerCreate {
  accountErrors: [AccountError!]! @deprecated(reason: "This field will be removed in Saleor 4.0. Use `errors` field instead.")
  errors: [AccountError!]!
  user: User
}

type CustomerDelete {
  accountErrors: [AccountError!]! @deprecated(reason: "This field will be removed in Saleor 4.0. Use `errors` field instead.")
  errors: [AccountError!]!
  user: User
}

type CustomerEvent implements Node {
  id: ID!
  date: DateTime
  type: CustomerEventsEnum
  user: User
  app: App
  message: String
  count: Int
  order: Order
  orderLine: OrderLine
}

enum CustomerEventsEnum {
  ACCOUNT_CREATED
  PASSWORD_RESET_LINK_SENT
  PASSWORD_RESET
  EMAIL_CHANGED_REQUEST
  PASSWORD_CHANGED
  EMAIL_CHANGED
  PLACED_ORDER
  NOTE_ADDED_TO_ORDER
  DIGITAL_LINK_DOWNLOADED
  CUSTOMER_DELETED
  NAME_ASSIGNED
  EMAIL_ASSIGNED
  NOTE_ADDED
}

input CustomerFilterInput {
  dateJoined: DateRangeInput
  numberOfOrders: IntRangeInput
  placedOrders: DateRangeInput
  search: String
  metadata: [MetadataFilter]
}

input CustomerInput {
  defaultBillingAddress: AddressInput
  defaultShippingAddress: AddressInput
  firstName: String
  lastName: String
  email: String
  isActive: Boolean
  note: String
  languageCode: LanguageCodeEnum
}

type CustomerUpdate {
  accountErrors: [AccountError!]! @deprecated(reason: "This field will be removed in Saleor 4.0. Use `errors` field instead.")
  errors: [AccountError!]!
  user: User
}

scalar Date

input DateRangeInput {
  gte: Date
  lte: Date
}

scalar DateTime

input DateTimeRangeInput {
  gte: DateTime
  lte: DateTime
}

type DeactivateAllUserTokens {
  accountErrors: [AccountError!]! @deprecated(reason: "This field will be removed in Saleor 4.0. Use `errors` field instead.")
  errors: [AccountError!]!
}

type DeleteMetadata {
  metadataErrors: [MetadataError!]! @deprecated(reason: "This field will be removed in Saleor 4.0. Use `errors` field instead.")
  errors: [MetadataError!]!
  item: ObjectWithMetadata
}

type DeletePrivateMetadata {
  metadataErrors: [MetadataError!]! @deprecated(reason: "This field will be removed in Saleor 4.0. Use `errors` field instead.")
  errors: [MetadataError!]!
  item: ObjectWithMetadata
}

union DeliveryMethod = Warehouse | ShippingMethod

type DigitalContent implements Node & ObjectWithMetadata {
  useDefaultSettings: Boolean!
  automaticFulfillment: Boolean!
  contentFile: String!
  maxDownloads: Int
  urlValidDays: Int
  urls: [DigitalContentUrl]
  id: ID!
  privateMetadata: [MetadataItem]!
  metadata: [MetadataItem]!
  productVariant: ProductVariant!
}

type DigitalContentCountableConnection {
  pageInfo: PageInfo!
  edges: [DigitalContentCountableEdge!]!
  totalCount: Int
}

type DigitalContentCountableEdge {
  node: DigitalContent!
  cursor: String!
}

type DigitalContentCreate {
  variant: ProductVariant
  content: DigitalContent
  productErrors: [ProductError!]! @deprecated(reason: "This field will be removed in Saleor 4.0. Use `errors` field instead.")
  errors: [ProductError!]!
}

type DigitalContentDelete {
  variant: ProductVariant
  productErrors: [ProductError!]! @deprecated(reason: "This field will be removed in Saleor 4.0. Use `errors` field instead.")
  errors: [ProductError!]!
}

input DigitalContentInput {
  useDefaultSettings: Boolean!
  maxDownloads: Int
  urlValidDays: Int
  automaticFulfillment: Boolean
}

type DigitalContentUpdate {
  variant: ProductVariant
  content: DigitalContent
  productErrors: [ProductError!]! @deprecated(reason: "This field will be removed in Saleor 4.0. Use `errors` field instead.")
  errors: [ProductError!]!
}

input DigitalContentUploadInput {
  useDefaultSettings: Boolean!
  maxDownloads: Int
  urlValidDays: Int
  automaticFulfillment: Boolean
  contentFile: Upload!
}

type DigitalContentUrl implements Node {
  content: DigitalContent!
  created: DateTime!
  downloadNum: Int!
  id: ID!
  url: String
  token: UUID!
}

type DigitalContentUrlCreate {
  productErrors: [ProductError!]! @deprecated(reason: "This field will be removed in Saleor 4.0. Use `errors` field instead.")
  errors: [ProductError!]!
  digitalContentUrl: DigitalContentUrl
}

input DigitalContentUrlCreateInput {
  content: ID!
}

type DiscountError {
  field: String
  message: String
  products: [ID!]
  code: DiscountErrorCode!
  channels: [ID!]
}

enum DiscountErrorCode {
  ALREADY_EXISTS
  GRAPHQL_ERROR
  INVALID
  NOT_FOUND
  REQUIRED
  UNIQUE
  CANNOT_MANAGE_PRODUCT_WITHOUT_VARIANT
  DUPLICATED_INPUT_ITEM
}

enum DiscountStatusEnum {
  ACTIVE
  EXPIRED
  SCHEDULED
}

enum DiscountValueTypeEnum {
  FIXED
  PERCENTAGE
}

enum DistanceUnitsEnum {
  CM
  M
  KM
  FT
  YD
  INCH
}

type Domain {
  host: String!
  sslEnabled: Boolean!
  url: String!
}

type DraftOrderBulkDelete {
  count: Int!
  orderErrors: [OrderError!]! @deprecated(reason: "This field will be removed in Saleor 4.0. Use `errors` field instead.")
  errors: [OrderError!]!
}

type DraftOrderComplete {
  order: Order
  orderErrors: [OrderError!]! @deprecated(reason: "This field will be removed in Saleor 4.0. Use `errors` field instead.")
  errors: [OrderError!]!
}

type DraftOrderCreate {
  orderErrors: [OrderError!]! @deprecated(reason: "This field will be removed in Saleor 4.0. Use `errors` field instead.")
  errors: [OrderError!]!
  order: Order
}

input DraftOrderCreateInput {
  billingAddress: AddressInput
  user: ID
  userEmail: String
  discount: PositiveDecimal
  shippingAddress: AddressInput
  shippingMethod: ID
  voucher: ID
  customerNote: String
  channelId: ID
  redirectUrl: String
  lines: [OrderLineCreateInput]
}

type DraftOrderDelete {
  orderErrors: [OrderError!]! @deprecated(reason: "This field will be removed in Saleor 4.0. Use `errors` field instead.")
  errors: [OrderError!]!
  order: Order
}

input DraftOrderInput {
  billingAddress: AddressInput
  user: ID
  userEmail: String
  discount: PositiveDecimal
  shippingAddress: AddressInput
  shippingMethod: ID
  voucher: ID
  customerNote: String
  channelId: ID
  redirectUrl: String
}

type DraftOrderLinesBulkDelete {
  count: Int!
  orderErrors: [OrderError!]! @deprecated(reason: "This field will be removed in Saleor 4.0. Use `errors` field instead.")
  errors: [OrderError!]!
}

type DraftOrderUpdate {
  orderErrors: [OrderError!]! @deprecated(reason: "This field will be removed in Saleor 4.0. Use `errors` field instead.")
  errors: [OrderError!]!
  order: Order
}

type EventDelivery implements Node {
  id: ID!
  createdAt: DateTime!
  status: EventDeliveryStatusEnum!
  eventType: WebhookEventTypeEnum!
  attempts(sortBy: EventDeliveryAttemptSortingInput, before: String, after: String, first: Int, last: Int): EventDeliveryAttemptCountableConnection
  payload: String
}

type EventDeliveryAttempt implements Node {
  id: ID!
  createdAt: DateTime!
  taskId: String
  duration: Float
  response: String
  responseHeaders: String
  requestHeaders: String
  status: EventDeliveryStatusEnum!
}

type EventDeliveryAttemptCountableConnection {
  pageInfo: PageInfo!
  edges: [EventDeliveryAttemptCountableEdge!]!
  totalCount: Int
}

type EventDeliveryAttemptCountableEdge {
  node: EventDeliveryAttempt!
  cursor: String!
}

enum EventDeliveryAttemptSortField {
  CREATED_AT
}

input EventDeliveryAttemptSortingInput {
  direction: OrderDirection!
  field: EventDeliveryAttemptSortField!
}

type EventDeliveryCountableConnection {
  pageInfo: PageInfo!
  edges: [EventDeliveryCountableEdge!]!
  totalCount: Int
}

type EventDeliveryCountableEdge {
  node: EventDelivery!
  cursor: String!
}

input EventDeliveryFilterInput {
  status: EventDeliveryStatusEnum
  eventType: WebhookEventTypeEnum
}

type EventDeliveryRetry {
  delivery: EventDelivery
  errors: [WebhookError!]!
}

enum EventDeliverySortField {
  CREATED_AT
}

input EventDeliverySortingInput {
  direction: OrderDirection!
  field: EventDeliverySortField!
}

enum EventDeliveryStatusEnum {
  PENDING
  SUCCESS
  FAILED
}

type ExportError {
  field: String
  message: String
  code: ExportErrorCode!
}

enum ExportErrorCode {
  GRAPHQL_ERROR
  INVALID
  NOT_FOUND
  REQUIRED
}

type ExportEvent implements Node {
  id: ID!
  date: DateTime!
  type: ExportEventsEnum!
  user: User
  app: App
  message: String!
}

enum ExportEventsEnum {
  EXPORT_PENDING
  EXPORT_SUCCESS
  EXPORT_FAILED
  EXPORT_DELETED
  EXPORTED_FILE_SENT
  EXPORT_FAILED_INFO_SENT
}

type ExportFile implements Node & Job {
  id: ID!
  user: User
  app: App
  status: JobStatusEnum!
  createdAt: DateTime!
  updatedAt: DateTime!
  message: String
  url: String
  events: [ExportEvent!]
}

type ExportFileCountableConnection {
  pageInfo: PageInfo!
  edges: [ExportFileCountableEdge!]!
  totalCount: Int
}

type ExportFileCountableEdge {
  node: ExportFile!
  cursor: String!
}

input ExportFileFilterInput {
  createdAt: DateTimeRangeInput
  updatedAt: DateTimeRangeInput
  status: JobStatusEnum
  user: String
  app: String
}

enum ExportFileSortField {
  STATUS
  CREATED_AT
  UPDATED_AT
}

input ExportFileSortingInput {
  direction: OrderDirection!
  field: ExportFileSortField!
}

input ExportInfoInput {
  attributes: [ID!]
  warehouses: [ID!]
  channels: [ID!]
  fields: [ProductFieldEnum!]
}

type ExportProducts {
  exportFile: ExportFile
  exportErrors: [ExportError!]! @deprecated(reason: "This field will be removed in Saleor 4.0. Use `errors` field instead.")
  errors: [ExportError!]!
}

input ExportProductsInput {
  scope: ExportScope!
  filter: ProductFilterInput
  ids: [ID!]
  exportInfo: ExportInfoInput
  fileType: FileTypesEnum!
}

enum ExportScope {
  ALL
  IDS
  FILTER
}

type ExternalAuthentication {
  id: String!
  name: String
}

type ExternalAuthenticationUrl {
  authenticationData: JSONString
  accountErrors: [AccountError!]! @deprecated(reason: "This field will be removed in Saleor 4.0. Use `errors` field instead.")
  errors: [AccountError!]!
}

type ExternalLogout {
  logoutData: JSONString
  accountErrors: [AccountError!]! @deprecated(reason: "This field will be removed in Saleor 4.0. Use `errors` field instead.")
  errors: [AccountError!]!
}

type ExternalNotificationError {
  field: String
  message: String
  code: ExternalNotificationErrorCodes!
}

enum ExternalNotificationErrorCodes {
  REQUIRED
  INVALID_MODEL_TYPE
  NOT_FOUND
  CHANNEL_INACTIVE
}

type ExternalNotificationTrigger {
  errors: [ExternalNotificationError!]!
}

input ExternalNotificationTriggerInput {
  ids: [ID]!
  extraPayload: JSONString
  externalEventType: String!
}

type ExternalObtainAccessTokens {
  token: String
  refreshToken: String
  csrfToken: String
  user: User
  accountErrors: [AccountError!]! @deprecated(reason: "This field will be removed in Saleor 4.0. Use `errors` field instead.")
  errors: [AccountError!]!
}

type ExternalRefresh {
  token: String
  refreshToken: String
  csrfToken: String
  user: User
  accountErrors: [AccountError!]! @deprecated(reason: "This field will be removed in Saleor 4.0. Use `errors` field instead.")
  errors: [AccountError!]!
}

type ExternalVerify {
  user: User
  isValid: Boolean!
  verifyData: JSONString
  accountErrors: [AccountError!]! @deprecated(reason: "This field will be removed in Saleor 4.0. Use `errors` field instead.")
  errors: [AccountError!]!
}

type File {
  url: String!
  contentType: String
}

enum FileTypesEnum {
  CSV
  XLSX
}

type FileUpload {
  uploadedFile: File
  uploadErrors: [UploadError!]! @deprecated(reason: "This field will be removed in Saleor 4.0. Use `errors` field instead.")
  errors: [UploadError!]!
}

type Fulfillment implements Node & ObjectWithMetadata {
  id: ID!
  fulfillmentOrder: Int!
  status: FulfillmentStatus!
  trackingNumber: String!
  created: DateTime!
  privateMetadata: [MetadataItem]!
  metadata: [MetadataItem]!
  lines: [FulfillmentLine]
  statusDisplay: String
  warehouse: Warehouse
}

type FulfillmentApprove {
  fulfillment: Fulfillment
  order: Order
  orderErrors: [OrderError!]! @deprecated(reason: "This field will be removed in Saleor 4.0. Use `errors` field instead.")
  errors: [OrderError!]!
}

type FulfillmentCancel {
  fulfillment: Fulfillment
  order: Order
  orderErrors: [OrderError!]! @deprecated(reason: "This field will be removed in Saleor 4.0. Use `errors` field instead.")
  errors: [OrderError!]!
}

input FulfillmentCancelInput {
  warehouseId: ID
}

type FulfillmentLine implements Node {
  id: ID!
  quantity: Int!
  orderLine: OrderLine
}

type FulfillmentRefundProducts {
  fulfillment: Fulfillment
  order: Order
  orderErrors: [OrderError!]! @deprecated(reason: "This field will be removed in Saleor 4.0. Use `errors` field instead.")
  errors: [OrderError!]!
}

type FulfillmentReturnProducts {
  returnFulfillment: Fulfillment
  replaceFulfillment: Fulfillment
  order: Order
  replaceOrder: Order
  orderErrors: [OrderError!]! @deprecated(reason: "This field will be removed in Saleor 4.0. Use `errors` field instead.")
  errors: [OrderError!]!
}

enum FulfillmentStatus {
  FULFILLED
  REFUNDED
  RETURNED
  REPLACED
  REFUNDED_AND_RETURNED
  CANCELED
  WAITING_FOR_APPROVAL
}

type FulfillmentUpdateTracking {
  fulfillment: Fulfillment
  order: Order
  orderErrors: [OrderError!]! @deprecated(reason: "This field will be removed in Saleor 4.0. Use `errors` field instead.")
  errors: [OrderError!]!
}

input FulfillmentUpdateTrackingInput {
  trackingNumber: String
  notifyCustomer: Boolean = false
}

type GatewayConfigLine {
  field: String!
  value: String
}

scalar GenericScalar

type GiftCard implements Node & ObjectWithMetadata {
  code: String!
  isActive: Boolean!
  expiryDate: Date
  tag: String
  created: DateTime!
  lastUsedOn: DateTime
  initialBalance: Money
  currentBalance: Money
  id: ID!
  privateMetadata: [MetadataItem]!
  metadata: [MetadataItem]!
  displayCode: String!
  createdBy: User
  usedBy: User
  createdByEmail: String
  usedByEmail: String
  app: App
  product: Product
  events: [GiftCardEvent!]!
  boughtInChannel: String
  user: User @deprecated(reason: "This field will be removed in Saleor 4.0. Use `createdBy` field instead.")
  endDate: DateTime @deprecated(reason: "This field will be removed in Saleor 4.0. Use `expiryDate` field instead.")
  startDate: DateTime @deprecated(reason: "This field will be removed in Saleor 4.0.")
}

type GiftCardActivate {
  giftCard: GiftCard
  giftCardErrors: [GiftCardError!]! @deprecated(reason: "This field will be removed in Saleor 4.0. Use `errors` field instead.")
  errors: [GiftCardError!]!
}

type GiftCardAddNote {
  giftCard: GiftCard
  event: GiftCardEvent
  errors: [GiftCardError!]!
}

input GiftCardAddNoteInput {
  message: String!
}

type GiftCardBulkActivate {
  count: Int!
  errors: [GiftCardError!]!
}

type GiftCardBulkDeactivate {
  count: Int!
  errors: [GiftCardError!]!
}

type GiftCardBulkDelete {
  count: Int!
  errors: [GiftCardError!]!
}

type GiftCardCountableConnection {
  pageInfo: PageInfo!
  edges: [GiftCardCountableEdge!]!
  totalCount: Int
}

type GiftCardCountableEdge {
  node: GiftCard!
  cursor: String!
}

type GiftCardCreate {
  giftCardErrors: [GiftCardError!]! @deprecated(reason: "This field will be removed in Saleor 4.0. Use `errors` field instead.")
  errors: [GiftCardError!]!
  giftCard: GiftCard
}

input GiftCardCreateInput {
  tag: String
  expiryDate: Date
  startDate: Date
  endDate: Date
  balance: PriceInput!
  userEmail: String
  channel: String
  isActive: Boolean!
  code: String
  note: String
}

type GiftCardDeactivate {
  giftCard: GiftCard
  giftCardErrors: [GiftCardError!]! @deprecated(reason: "This field will be removed in Saleor 4.0. Use `errors` field instead.")
  errors: [GiftCardError!]!
}

type GiftCardDelete {
  giftCardErrors: [GiftCardError!]! @deprecated(reason: "This field will be removed in Saleor 4.0. Use `errors` field instead.")
  errors: [GiftCardError!]!
  giftCard: GiftCard
}

type GiftCardError {
  field: String
  message: String
  code: GiftCardErrorCode!
}

enum GiftCardErrorCode {
  ALREADY_EXISTS
  GRAPHQL_ERROR
  INVALID
  NOT_FOUND
  REQUIRED
  UNIQUE
}

type GiftCardEvent implements Node {
  id: ID!
  date: DateTime
  type: GiftCardEventsEnum
  user: User
  app: App
  message: String
  email: String
  orderId: ID
  orderNumber: String
  tag: String
  oldTag: String
  balance: GiftCardEventBalance
  expiryDate: Date
  oldExpiryDate: Date
}

type GiftCardEventBalance {
  initialBalance: Money
  currentBalance: Money!
  oldInitialBalance: Money
  oldCurrentBalance: Money
}

enum GiftCardEventsEnum {
  ISSUED
  BOUGHT
  UPDATED
  ACTIVATED
  DEACTIVATED
  BALANCE_RESET
  EXPIRY_DATE_UPDATED
  TAG_UPDATED
  SENT_TO_CUSTOMER
  RESENT
  NOTE_ADDED
  USED_IN_ORDER
}

input GiftCardFilterInput {
  isActive: Boolean
  metadata: [MetadataFilter]
  tag: String
  tags: [String]
  products: [ID]
  usedBy: [ID]
  currency: String
  currentBalance: PriceRangeInput
  initialBalance: PriceRangeInput
  code: String
}

type GiftCardResend {
  giftCard: GiftCard
  errors: [GiftCardError!]!
}

input GiftCardResendInput {
  id: ID!
  email: String
  channel: String!
}

type GiftCardSettings {
  expiryType: GiftCardSettingsExpiryTypeEnum!
  expiryPeriod: TimePeriod
}

type GiftCardSettingsError {
  field: String
  message: String
  code: GiftCardSettingsErrorCode!
}

enum GiftCardSettingsErrorCode {
  INVALID
  REQUIRED
  GRAPHQL_ERROR
}

enum GiftCardSettingsExpiryTypeEnum {
  NEVER_EXPIRE
  EXPIRY_PERIOD
}

type GiftCardSettingsUpdate {
  giftCardSettings: GiftCardSettings
  errors: [GiftCardSettingsError!]!
}

input GiftCardSettingsUpdateInput {
  expiryType: GiftCardSettingsExpiryTypeEnum
  expiryPeriod: TimePeriodInputType
}

enum GiftCardSortField {
  TAG
  PRODUCT
  USED_BY
  CURRENT_BALANCE
}

input GiftCardSortingInput {
  direction: OrderDirection!
  field: GiftCardSortField!
}

type GiftCardUpdate {
  giftCardErrors: [GiftCardError!]! @deprecated(reason: "This field will be removed in Saleor 4.0. Use `errors` field instead.")
  errors: [GiftCardError!]!
  giftCard: GiftCard
}

input GiftCardUpdateInput {
  tag: String
  expiryDate: Date
  startDate: Date
  endDate: Date
  balanceAmount: PositiveDecimal
}

type Group implements Node {
  id: ID!
  name: String!
  permissions: [Permission]
  users: [User]
  userCanManage: Boolean!
}

type GroupCountableConnection {
  pageInfo: PageInfo!
  edges: [GroupCountableEdge!]!
  totalCount: Int
}

type GroupCountableEdge {
  node: Group!
  cursor: String!
}

type Image {
  url: String!
  alt: String
}

input IntRangeInput {
  gte: Int
  lte: Int
}

type Invoice implements ObjectWithMetadata & Job & Node {
  id: ID!
  metadata: [MetadataItem]!
  status: JobStatusEnum!
  number: String
  externalUrl: String
  privateMetadata: [MetadataItem]!
  createdAt: DateTime!
  updatedAt: DateTime!
  message: String
  url: String
}

type InvoiceCreate {
  invoiceErrors: [InvoiceError!]! @deprecated(reason: "This field will be removed in Saleor 4.0. Use `errors` field instead.")
  errors: [InvoiceError!]!
  invoice: Invoice
}

input InvoiceCreateInput {
  number: String!
  url: String!
}

type InvoiceDelete {
  invoiceErrors: [InvoiceError!]! @deprecated(reason: "This field will be removed in Saleor 4.0. Use `errors` field instead.")
  errors: [InvoiceError!]!
  invoice: Invoice
}

type InvoiceError {
  field: String
  message: String
  code: InvoiceErrorCode!
}

enum InvoiceErrorCode {
  REQUIRED
  NOT_READY
  URL_NOT_SET
  EMAIL_NOT_SET
  NUMBER_NOT_SET
  NOT_FOUND
  INVALID_STATUS
  NO_INVOICE_PLUGIN
}

type InvoiceRequest {
  order: Order
  invoiceErrors: [InvoiceError!]! @deprecated(reason: "This field will be removed in Saleor 4.0. Use `errors` field instead.")
  errors: [InvoiceError!]!
  invoice: Invoice
}

type InvoiceRequestDelete {
  invoiceErrors: [InvoiceError!]! @deprecated(reason: "This field will be removed in Saleor 4.0. Use `errors` field instead.")
  errors: [InvoiceError!]!
  invoice: Invoice
}

type InvoiceSendNotification {
  invoiceErrors: [InvoiceError!]! @deprecated(reason: "This field will be removed in Saleor 4.0. Use `errors` field instead.")
  errors: [InvoiceError!]!
  invoice: Invoice
}

type InvoiceUpdate {
  invoiceErrors: [InvoiceError!]! @deprecated(reason: "This field will be removed in Saleor 4.0. Use `errors` field instead.")
  errors: [InvoiceError!]!
  invoice: Invoice
}

scalar JSONString

interface Job {
  status: JobStatusEnum!
  createdAt: DateTime!
  updatedAt: DateTime!
  message: String
}

enum JobStatusEnum {
  PENDING
  SUCCESS
  FAILED
  DELETED
}

enum LanguageCodeEnum {
  AF
  AF_NA
  AF_ZA
  AGQ
  AGQ_CM
  AK
  AK_GH
  AM
  AM_ET
  AR
  AR_AE
  AR_BH
  AR_DJ
  AR_DZ
  AR_EG
  AR_EH
  AR_ER
  AR_IL
  AR_IQ
  AR_JO
  AR_KM
  AR_KW
  AR_LB
  AR_LY
  AR_MA
  AR_MR
  AR_OM
  AR_PS
  AR_QA
  AR_SA
  AR_SD
  AR_SO
  AR_SS
  AR_SY
  AR_TD
  AR_TN
  AR_YE
  AS
  AS_IN
  ASA
  ASA_TZ
  AST
  AST_ES
  AZ
  AZ_CYRL
  AZ_CYRL_AZ
  AZ_LATN
  AZ_LATN_AZ
  BAS
  BAS_CM
  BE
  BE_BY
  BEM
  BEM_ZM
  BEZ
  BEZ_TZ
  BG
  BG_BG
  BM
  BM_ML
  BN
  BN_BD
  BN_IN
  BO
  BO_CN
  BO_IN
  BR
  BR_FR
  BRX
  BRX_IN
  BS
  BS_CYRL
  BS_CYRL_BA
  BS_LATN
  BS_LATN_BA
  CA
  CA_AD
  CA_ES
  CA_ES_VALENCIA
  CA_FR
  CA_IT
  CCP
  CCP_BD
  CCP_IN
  CE
  CE_RU
  CEB
  CEB_PH
  CGG
  CGG_UG
  CHR
  CHR_US
  CKB
  CKB_IQ
  CKB_IR
  CS
  CS_CZ
  CU
  CU_RU
  CY
  CY_GB
  DA
  DA_DK
  DA_GL
  DAV
  DAV_KE
  DE
  DE_AT
  DE_BE
  DE_CH
  DE_DE
  DE_IT
  DE_LI
  DE_LU
  DJE
  DJE_NE
  DSB
  DSB_DE
  DUA
  DUA_CM
  DYO
  DYO_SN
  DZ
  DZ_BT
  EBU
  EBU_KE
  EE
  EE_GH
  EE_TG
  EL
  EL_CY
  EL_GR
  EN
  EN_AE
  EN_AG
  EN_AI
  EN_AS
  EN_AT
  EN_AU
  EN_BB
  EN_BE
  EN_BI
  EN_BM
  EN_BS
  EN_BW
  EN_BZ
  EN_CA
  EN_CC
  EN_CH
  EN_CK
  EN_CM
  EN_CX
  EN_CY
  EN_DE
  EN_DG
  EN_DK
  EN_DM
  EN_ER
  EN_FI
  EN_FJ
  EN_FK
  EN_FM
  EN_GB
  EN_GD
  EN_GG
  EN_GH
  EN_GI
  EN_GM
  EN_GU
  EN_GY
  EN_HK
  EN_IE
  EN_IL
  EN_IM
  EN_IN
  EN_IO
  EN_JE
  EN_JM
  EN_KE
  EN_KI
  EN_KN
  EN_KY
  EN_LC
  EN_LR
  EN_LS
  EN_MG
  EN_MH
  EN_MO
  EN_MP
  EN_MS
  EN_MT
  EN_MU
  EN_MW
  EN_MY
  EN_NA
  EN_NF
  EN_NG
  EN_NL
  EN_NR
  EN_NU
  EN_NZ
  EN_PG
  EN_PH
  EN_PK
  EN_PN
  EN_PR
  EN_PW
  EN_RW
  EN_SB
  EN_SC
  EN_SD
  EN_SE
  EN_SG
  EN_SH
  EN_SI
  EN_SL
  EN_SS
  EN_SX
  EN_SZ
  EN_TC
  EN_TK
  EN_TO
  EN_TT
  EN_TV
  EN_TZ
  EN_UG
  EN_UM
  EN_US
  EN_VC
  EN_VG
  EN_VI
  EN_VU
  EN_WS
  EN_ZA
  EN_ZM
  EN_ZW
  EO
  ES
  ES_AR
  ES_BO
  ES_BR
  ES_BZ
  ES_CL
  ES_CO
  ES_CR
  ES_CU
  ES_DO
  ES_EA
  ES_EC
  ES_ES
  ES_GQ
  ES_GT
  ES_HN
  ES_IC
  ES_MX
  ES_NI
  ES_PA
  ES_PE
  ES_PH
  ES_PR
  ES_PY
  ES_SV
  ES_US
  ES_UY
  ES_VE
  ET
  ET_EE
  EU
  EU_ES
  EWO
  EWO_CM
  FA
  FA_AF
  FA_IR
  FF
  FF_ADLM
  FF_ADLM_BF
  FF_ADLM_CM
  FF_ADLM_GH
  FF_ADLM_GM
  FF_ADLM_GN
  FF_ADLM_GW
  FF_ADLM_LR
  FF_ADLM_MR
  FF_ADLM_NE
  FF_ADLM_NG
  FF_ADLM_SL
  FF_ADLM_SN
  FF_LATN
  FF_LATN_BF
  FF_LATN_CM
  FF_LATN_GH
  FF_LATN_GM
  FF_LATN_GN
  FF_LATN_GW
  FF_LATN_LR
  FF_LATN_MR
  FF_LATN_NE
  FF_LATN_NG
  FF_LATN_SL
  FF_LATN_SN
  FI
  FI_FI
  FIL
  FIL_PH
  FO
  FO_DK
  FO_FO
  FR
  FR_BE
  FR_BF
  FR_BI
  FR_BJ
  FR_BL
  FR_CA
  FR_CD
  FR_CF
  FR_CG
  FR_CH
  FR_CI
  FR_CM
  FR_DJ
  FR_DZ
  FR_FR
  FR_GA
  FR_GF
  FR_GN
  FR_GP
  FR_GQ
  FR_HT
  FR_KM
  FR_LU
  FR_MA
  FR_MC
  FR_MF
  FR_MG
  FR_ML
  FR_MQ
  FR_MR
  FR_MU
  FR_NC
  FR_NE
  FR_PF
  FR_PM
  FR_RE
  FR_RW
  FR_SC
  FR_SN
  FR_SY
  FR_TD
  FR_TG
  FR_TN
  FR_VU
  FR_WF
  FR_YT
  FUR
  FUR_IT
  FY
  FY_NL
  GA
  GA_GB
  GA_IE
  GD
  GD_GB
  GL
  GL_ES
  GSW
  GSW_CH
  GSW_FR
  GSW_LI
  GU
  GU_IN
  GUZ
  GUZ_KE
  GV
  GV_IM
  HA
  HA_GH
  HA_NE
  HA_NG
  HAW
  HAW_US
  HE
  HE_IL
  HI
  HI_IN
  HR
  HR_BA
  HR_HR
  HSB
  HSB_DE
  HU
  HU_HU
  HY
  HY_AM
  IA
  ID
  ID_ID
  IG
  IG_NG
  II
  II_CN
  IS
  IS_IS
  IT
  IT_CH
  IT_IT
  IT_SM
  IT_VA
  JA
  JA_JP
  JGO
  JGO_CM
  JMC
  JMC_TZ
  JV
  JV_ID
  KA
  KA_GE
  KAB
  KAB_DZ
  KAM
  KAM_KE
  KDE
  KDE_TZ
  KEA
  KEA_CV
  KHQ
  KHQ_ML
  KI
  KI_KE
  KK
  KK_KZ
  KKJ
  KKJ_CM
  KL
  KL_GL
  KLN
  KLN_KE
  KM
  KM_KH
  KN
  KN_IN
  KO
  KO_KP
  KO_KR
  KOK
  KOK_IN
  KS
  KS_ARAB
  KS_ARAB_IN
  KSB
  KSB_TZ
  KSF
  KSF_CM
  KSH
  KSH_DE
  KU
  KU_TR
  KW
  KW_GB
  KY
  KY_KG
  LAG
  LAG_TZ
  LB
  LB_LU
  LG
  LG_UG
  LKT
  LKT_US
  LN
  LN_AO
  LN_CD
  LN_CF
  LN_CG
  LO
  LO_LA
  LRC
  LRC_IQ
  LRC_IR
  LT
  LT_LT
  LU
  LU_CD
  LUO
  LUO_KE
  LUY
  LUY_KE
  LV
  LV_LV
  MAI
  MAI_IN
  MAS
  MAS_KE
  MAS_TZ
  MER
  MER_KE
  MFE
  MFE_MU
  MG
  MG_MG
  MGH
  MGH_MZ
  MGO
  MGO_CM
  MI
  MI_NZ
  MK
  MK_MK
  ML
  ML_IN
  MN
  MN_MN
  MNI
  MNI_BENG
  MNI_BENG_IN
  MR
  MR_IN
  MS
  MS_BN
  MS_ID
  MS_MY
  MS_SG
  MT
  MT_MT
  MUA
  MUA_CM
  MY
  MY_MM
  MZN
  MZN_IR
  NAQ
  NAQ_NA
  NB
  NB_NO
  NB_SJ
  ND
  ND_ZW
  NDS
  NDS_DE
  NDS_NL
  NE
  NE_IN
  NE_NP
  NL
  NL_AW
  NL_BE
  NL_BQ
  NL_CW
  NL_NL
  NL_SR
  NL_SX
  NMG
  NMG_CM
  NN
  NN_NO
  NNH
  NNH_CM
  NUS
  NUS_SS
  NYN
  NYN_UG
  OM
  OM_ET
  OM_KE
  OR
  OR_IN
  OS
  OS_GE
  OS_RU
  PA
  PA_ARAB
  PA_ARAB_PK
  PA_GURU
  PA_GURU_IN
  PCM
  PCM_NG
  PL
  PL_PL
  PRG
  PS
  PS_AF
  PS_PK
  PT
  PT_AO
  PT_BR
  PT_CH
  PT_CV
  PT_GQ
  PT_GW
  PT_LU
  PT_MO
  PT_MZ
  PT_PT
  PT_ST
  PT_TL
  QU
  QU_BO
  QU_EC
  QU_PE
  RM
  RM_CH
  RN
  RN_BI
  RO
  RO_MD
  RO_RO
  ROF
  ROF_TZ
  RU
  RU_BY
  RU_KG
  RU_KZ
  RU_MD
  RU_RU
  RU_UA
  RW
  RW_RW
  RWK
  RWK_TZ
  SAH
  SAH_RU
  SAQ
  SAQ_KE
  SAT
  SAT_OLCK
  SAT_OLCK_IN
  SBP
  SBP_TZ
  SD
  SD_ARAB
  SD_ARAB_PK
  SD_DEVA
  SD_DEVA_IN
  SE
  SE_FI
  SE_NO
  SE_SE
  SEH
  SEH_MZ
  SES
  SES_ML
  SG
  SG_CF
  SHI
  SHI_LATN
  SHI_LATN_MA
  SHI_TFNG
  SHI_TFNG_MA
  SI
  SI_LK
  SK
  SK_SK
  SL
  SL_SI
  SMN
  SMN_FI
  SN
  SN_ZW
  SO
  SO_DJ
  SO_ET
  SO_KE
  SO_SO
  SQ
  SQ_AL
  SQ_MK
  SQ_XK
  SR
  SR_CYRL
  SR_CYRL_BA
  SR_CYRL_ME
  SR_CYRL_RS
  SR_CYRL_XK
  SR_LATN
  SR_LATN_BA
  SR_LATN_ME
  SR_LATN_RS
  SR_LATN_XK
  SU
  SU_LATN
  SU_LATN_ID
  SV
  SV_AX
  SV_FI
  SV_SE
  SW
  SW_CD
  SW_KE
  SW_TZ
  SW_UG
  TA
  TA_IN
  TA_LK
  TA_MY
  TA_SG
  TE
  TE_IN
  TEO
  TEO_KE
  TEO_UG
  TG
  TG_TJ
  TH
  TH_TH
  TI
  TI_ER
  TI_ET
  TK
  TK_TM
  TO
  TO_TO
  TR
  TR_CY
  TR_TR
  TT
  TT_RU
  TWQ
  TWQ_NE
  TZM
  TZM_MA
  UG
  UG_CN
  UK
  UK_UA
  UR
  UR_IN
  UR_PK
  UZ
  UZ_ARAB
  UZ_ARAB_AF
  UZ_CYRL
  UZ_CYRL_UZ
  UZ_LATN
  UZ_LATN_UZ
  VAI
  VAI_LATN
  VAI_LATN_LR
  VAI_VAII
  VAI_VAII_LR
  VI
  VI_VN
  VO
  VUN
  VUN_TZ
  WAE
  WAE_CH
  WO
  WO_SN
  XH
  XH_ZA
  XOG
  XOG_UG
  YAV
  YAV_CM
  YI
  YO
  YO_BJ
  YO_NG
  YUE
  YUE_HANS
  YUE_HANS_CN
  YUE_HANT
  YUE_HANT_HK
  ZGH
  ZGH_MA
  ZH
  ZH_HANS
  ZH_HANS_CN
  ZH_HANS_HK
  ZH_HANS_MO
  ZH_HANS_SG
  ZH_HANT
  ZH_HANT_HK
  ZH_HANT_MO
  ZH_HANT_TW
  ZU
  ZU_ZA
}

type LanguageDisplay {
  code: LanguageCodeEnum!
  language: String!
}

type LimitInfo {
  currentUsage: Limits!
  allowedUsage: Limits!
}

type Limits {
  channels: Int
  orders: Int
  productVariants: Int
  staffUsers: Int
  warehouses: Int
}

type Manifest {
  identifier: String!
  version: String!
  name: String!
  about: String
  permissions: [Permission]
  appUrl: String
  configurationUrl: String
  tokenTargetUrl: String
  dataPrivacy: String
  dataPrivacyUrl: String
  homepageUrl: String
  supportUrl: String
  extensions: [AppManifestExtension!]!
}

type Margin {
  start: Int
  stop: Int
}

enum MeasurementUnitsEnum {
  CM
  M
  KM
  FT
  YD
  INCH
  SQ_CM
  SQ_M
  SQ_KM
  SQ_FT
  SQ_YD
  SQ_INCH
  CUBIC_MILLIMETER
  CUBIC_CENTIMETER
  CUBIC_DECIMETER
  CUBIC_METER
  LITER
  CUBIC_FOOT
  CUBIC_INCH
  CUBIC_YARD
  QT
  PINT
  FL_OZ
  ACRE_IN
  ACRE_FT
  G
  LB
  OZ
  KG
  TONNE
}

type Menu implements Node & ObjectWithMetadata {
  id: ID!
  name: String!
  slug: String!
  privateMetadata: [MetadataItem]!
  metadata: [MetadataItem]!
  items: [MenuItem]
}

type MenuBulkDelete {
  count: Int!
  menuErrors: [MenuError!]! @deprecated(reason: "This field will be removed in Saleor 4.0. Use `errors` field instead.")
  errors: [MenuError!]!
}

type MenuCountableConnection {
  pageInfo: PageInfo!
  edges: [MenuCountableEdge!]!
  totalCount: Int
}

type MenuCountableEdge {
  node: Menu!
  cursor: String!
}

type MenuCreate {
  menuErrors: [MenuError!]! @deprecated(reason: "This field will be removed in Saleor 4.0. Use `errors` field instead.")
  errors: [MenuError!]!
  menu: Menu
}

input MenuCreateInput {
  name: String!
  slug: String
  items: [MenuItemInput]
}

type MenuDelete {
  menuErrors: [MenuError!]! @deprecated(reason: "This field will be removed in Saleor 4.0. Use `errors` field instead.")
  errors: [MenuError!]!
  menu: Menu
}

type MenuError {
  field: String
  message: String
  code: MenuErrorCode!
}

enum MenuErrorCode {
  CANNOT_ASSIGN_NODE
  GRAPHQL_ERROR
  INVALID
  INVALID_MENU_ITEM
  NO_MENU_ITEM_PROVIDED
  NOT_FOUND
  REQUIRED
  TOO_MANY_MENU_ITEMS
  UNIQUE
}

input MenuFilterInput {
  search: String
  slug: [String]
  metadata: [MetadataFilter]
}

input MenuInput {
  name: String
  slug: String
}

type MenuItem implements Node & ObjectWithMetadata {
  id: ID!
  name: String!
  menu: Menu!
  parent: MenuItem
  category: Category
  collection: Collection
  page: Page
  level: Int!
  privateMetadata: [MetadataItem]!
  metadata: [MetadataItem]!
  children: [MenuItem]
  url: String
  translation(languageCode: LanguageCodeEnum!): MenuItemTranslation
}

type MenuItemBulkDelete {
  count: Int!
  menuErrors: [MenuError!]! @deprecated(reason: "This field will be removed in Saleor 4.0. Use `errors` field instead.")
  errors: [MenuError!]!
}

type MenuItemCountableConnection {
  pageInfo: PageInfo!
  edges: [MenuItemCountableEdge!]!
  totalCount: Int
}

type MenuItemCountableEdge {
  node: MenuItem!
  cursor: String!
}

type MenuItemCreate {
  menuErrors: [MenuError!]! @deprecated(reason: "This field will be removed in Saleor 4.0. Use `errors` field instead.")
  errors: [MenuError!]!
  menuItem: MenuItem
}

input MenuItemCreateInput {
  name: String!
  url: String
  category: ID
  collection: ID
  page: ID
  menu: ID!
  parent: ID
}

type MenuItemDelete {
  menuErrors: [MenuError!]! @deprecated(reason: "This field will be removed in Saleor 4.0. Use `errors` field instead.")
  errors: [MenuError!]!
  menuItem: MenuItem
}

input MenuItemFilterInput {
  search: String
  metadata: [MetadataFilter]
}

input MenuItemInput {
  name: String
  url: String
  category: ID
  collection: ID
  page: ID
}

type MenuItemMove {
  menu: Menu
  menuErrors: [MenuError!]! @deprecated(reason: "This field will be removed in Saleor 4.0. Use `errors` field instead.")
  errors: [MenuError!]!
}

input MenuItemMoveInput {
  itemId: ID!
  parentId: ID
  sortOrder: Int
}

input MenuItemSortingInput {
  direction: OrderDirection!
  field: MenuItemsSortField!
}

type MenuItemTranslatableContent implements Node {
  id: ID!
  name: String!
  translation(languageCode: LanguageCodeEnum!): MenuItemTranslation
  menuItem: MenuItem @deprecated(reason: "This field will be removed in Saleor 4.0. Get model fields from the root level queries.")
}

type MenuItemTranslate {
  translationErrors: [TranslationError!]! @deprecated(reason: "This field will be removed in Saleor 4.0. Use `errors` field instead.")
  errors: [TranslationError!]!
  menuItem: MenuItem
}

type MenuItemTranslation implements Node {
  id: ID!
  name: String!
  language: LanguageDisplay!
}

type MenuItemUpdate {
  menuErrors: [MenuError!]! @deprecated(reason: "This field will be removed in Saleor 4.0. Use `errors` field instead.")
  errors: [MenuError!]!
  menuItem: MenuItem
}

enum MenuItemsSortField {
  NAME
}

enum MenuSortField {
  NAME
  ITEMS_COUNT
}

input MenuSortingInput {
  direction: OrderDirection!
  field: MenuSortField!
}

type MenuUpdate {
  menuErrors: [MenuError!]! @deprecated(reason: "This field will be removed in Saleor 4.0. Use `errors` field instead.")
  errors: [MenuError!]!
  menu: Menu
}

type MetadataError {
  field: String
  message: String
  code: MetadataErrorCode!
}

enum MetadataErrorCode {
  GRAPHQL_ERROR
  INVALID
  NOT_FOUND
  REQUIRED
}

input MetadataFilter {
  key: String!
  value: String
}

input MetadataInput {
  key: String!
  value: String!
}

type MetadataItem {
  key: String!
  value: String!
}

type Money {
  currency: String!
  amount: Float!
}

input MoneyInput {
  currency: String!
  amount: PositiveDecimal!
}

type MoneyRange {
  start: Money
  stop: Money
}

input MoveProductInput {
  productId: ID!
  sortOrder: Int
}

type Mutation {
  webhookCreate(input: WebhookCreateInput!): WebhookCreate
  webhookDelete(id: ID!): WebhookDelete
  webhookUpdate(id: ID!, input: WebhookUpdateInput!): WebhookUpdate
  eventDeliveryRetry(id: ID!): EventDeliveryRetry
  createWarehouse(input: WarehouseCreateInput!): WarehouseCreate
  updateWarehouse(id: ID!, input: WarehouseUpdateInput!): WarehouseUpdate
  deleteWarehouse(id: ID!): WarehouseDelete
  assignWarehouseShippingZone(id: ID!, shippingZoneIds: [ID!]!): WarehouseShippingZoneAssign
  unassignWarehouseShippingZone(id: ID!, shippingZoneIds: [ID!]!): WarehouseShippingZoneUnassign
  staffNotificationRecipientCreate(input: StaffNotificationRecipientInput!): StaffNotificationRecipientCreate
  staffNotificationRecipientUpdate(id: ID!, input: StaffNotificationRecipientInput!): StaffNotificationRecipientUpdate
  staffNotificationRecipientDelete(id: ID!): StaffNotificationRecipientDelete
  shopDomainUpdate(input: SiteDomainInput): ShopDomainUpdate
  shopSettingsUpdate(input: ShopSettingsInput!): ShopSettingsUpdate
  shopFetchTaxRates: ShopFetchTaxRates
  shopSettingsTranslate(input: ShopSettingsTranslationInput!, languageCode: LanguageCodeEnum!): ShopSettingsTranslate
  shopAddressUpdate(input: AddressInput): ShopAddressUpdate
  orderSettingsUpdate(input: OrderSettingsUpdateInput!): OrderSettingsUpdate
  giftCardSettingsUpdate(input: GiftCardSettingsUpdateInput!): GiftCardSettingsUpdate
  shippingMethodChannelListingUpdate(id: ID!, input: ShippingMethodChannelListingInput!): ShippingMethodChannelListingUpdate
  shippingPriceCreate(input: ShippingPriceInput!): ShippingPriceCreate
  shippingPriceDelete(id: ID!): ShippingPriceDelete
  shippingPriceBulkDelete(ids: [ID]!): ShippingPriceBulkDelete
  shippingPriceUpdate(id: ID!, input: ShippingPriceInput!): ShippingPriceUpdate
  shippingPriceTranslate(id: ID!, input: ShippingPriceTranslationInput!, languageCode: LanguageCodeEnum!): ShippingPriceTranslate
  shippingPriceExcludeProducts(id: ID!, input: ShippingPriceExcludeProductsInput!): ShippingPriceExcludeProducts
  shippingPriceRemoveProductFromExclude(id: ID!, products: [ID]!): ShippingPriceRemoveProductFromExclude
  shippingZoneCreate(input: ShippingZoneCreateInput!): ShippingZoneCreate
  shippingZoneDelete(id: ID!): ShippingZoneDelete
  shippingZoneBulkDelete(ids: [ID]!): ShippingZoneBulkDelete
  shippingZoneUpdate(id: ID!, input: ShippingZoneUpdateInput!): ShippingZoneUpdate
  productAttributeAssign(operations: [ProductAttributeAssignInput]!, productTypeId: ID!): ProductAttributeAssign
  productAttributeAssignmentUpdate(operations: [ProductAttributeAssignmentUpdateInput]!, productTypeId: ID!): ProductAttributeAssignmentUpdate
  productAttributeUnassign(attributeIds: [ID]!, productTypeId: ID!): ProductAttributeUnassign
  categoryCreate(input: CategoryInput!, parent: ID): CategoryCreate
  categoryDelete(id: ID!): CategoryDelete
  categoryBulkDelete(ids: [ID]!): CategoryBulkDelete
  categoryUpdate(id: ID!, input: CategoryInput!): CategoryUpdate
  categoryTranslate(id: ID!, input: TranslationInput!, languageCode: LanguageCodeEnum!): CategoryTranslate
  collectionAddProducts(collectionId: ID!, products: [ID]!): CollectionAddProducts
  collectionCreate(input: CollectionCreateInput!): CollectionCreate
  collectionDelete(id: ID!): CollectionDelete
  collectionReorderProducts(collectionId: ID!, moves: [MoveProductInput]!): CollectionReorderProducts
  collectionBulkDelete(ids: [ID]!): CollectionBulkDelete
  collectionRemoveProducts(collectionId: ID!, products: [ID]!): CollectionRemoveProducts
  collectionUpdate(id: ID!, input: CollectionInput!): CollectionUpdate
  collectionTranslate(id: ID!, input: TranslationInput!, languageCode: LanguageCodeEnum!): CollectionTranslate
  collectionChannelListingUpdate(id: ID!, input: CollectionChannelListingUpdateInput!): CollectionChannelListingUpdate
  productCreate(input: ProductCreateInput!): ProductCreate
  productDelete(id: ID!): ProductDelete
  productBulkDelete(ids: [ID]!): ProductBulkDelete
  productUpdate(id: ID!, input: ProductInput!): ProductUpdate
  productTranslate(id: ID!, input: TranslationInput!, languageCode: LanguageCodeEnum!): ProductTranslate
  productChannelListingUpdate(id: ID!, input: ProductChannelListingUpdateInput!): ProductChannelListingUpdate
  productMediaCreate(input: ProductMediaCreateInput!): ProductMediaCreate
  productVariantReorder(moves: [ReorderInput]!, productId: ID!): ProductVariantReorder
  productMediaDelete(id: ID!): ProductMediaDelete
  productMediaBulkDelete(ids: [ID]!): ProductMediaBulkDelete
  productMediaReorder(mediaIds: [ID]!, productId: ID!): ProductMediaReorder
  productMediaUpdate(id: ID!, input: ProductMediaUpdateInput!): ProductMediaUpdate
  productTypeCreate(input: ProductTypeInput!): ProductTypeCreate
  productTypeDelete(id: ID!): ProductTypeDelete
  productTypeBulkDelete(ids: [ID]!): ProductTypeBulkDelete
  productTypeUpdate(id: ID!, input: ProductTypeInput!): ProductTypeUpdate
  productTypeReorderAttributes(moves: [ReorderInput]!, productTypeId: ID!, type: ProductAttributeType!): ProductTypeReorderAttributes
  productReorderAttributeValues(attributeId: ID!, moves: [ReorderInput]!, productId: ID!): ProductReorderAttributeValues
  digitalContentCreate(input: DigitalContentUploadInput!, variantId: ID!): DigitalContentCreate
  digitalContentDelete(variantId: ID!): DigitalContentDelete
  digitalContentUpdate(input: DigitalContentInput!, variantId: ID!): DigitalContentUpdate
  digitalContentUrlCreate(input: DigitalContentUrlCreateInput!): DigitalContentUrlCreate
  productVariantCreate(input: ProductVariantCreateInput!): ProductVariantCreate
  productVariantDelete(id: ID!): ProductVariantDelete
  productVariantBulkCreate(product: ID!, variants: [ProductVariantBulkCreateInput]!): ProductVariantBulkCreate
  productVariantBulkDelete(ids: [ID]!): ProductVariantBulkDelete
  productVariantStocksCreate(stocks: [StockInput!]!, variantId: ID!): ProductVariantStocksCreate
  productVariantStocksDelete(variantId: ID!, warehouseIds: [ID!]): ProductVariantStocksDelete
  productVariantStocksUpdate(stocks: [StockInput!]!, variantId: ID!): ProductVariantStocksUpdate
  productVariantUpdate(id: ID!, input: ProductVariantInput!): ProductVariantUpdate
  productVariantSetDefault(productId: ID!, variantId: ID!): ProductVariantSetDefault
  productVariantTranslate(id: ID!, input: NameTranslationInput!, languageCode: LanguageCodeEnum!): ProductVariantTranslate
  productVariantChannelListingUpdate(id: ID!, input: [ProductVariantChannelListingAddInput!]!): ProductVariantChannelListingUpdate
  productVariantReorderAttributeValues(attributeId: ID!, moves: [ReorderInput]!, variantId: ID!): ProductVariantReorderAttributeValues
  productVariantPreorderDeactivate(id: ID!): ProductVariantPreorderDeactivate
  variantMediaAssign(mediaId: ID!, variantId: ID!): VariantMediaAssign
  variantMediaUnassign(mediaId: ID!, variantId: ID!): VariantMediaUnassign
  paymentCapture(amount: PositiveDecimal, paymentId: ID!): PaymentCapture
  paymentRefund(amount: PositiveDecimal, paymentId: ID!): PaymentRefund
  paymentVoid(paymentId: ID!): PaymentVoid
  paymentInitialize(channel: String, gateway: String!, paymentData: JSONString): PaymentInitialize
  paymentCheckBalance(input: PaymentCheckBalanceInput!): PaymentCheckBalance
  pageCreate(input: PageCreateInput!): PageCreate
  pageDelete(id: ID!): PageDelete
  pageBulkDelete(ids: [ID]!): PageBulkDelete
  pageBulkPublish(ids: [ID]!, isPublished: Boolean!): PageBulkPublish
  pageUpdate(id: ID!, input: PageInput!): PageUpdate
  pageTranslate(id: ID!, input: PageTranslationInput!, languageCode: LanguageCodeEnum!): PageTranslate
  pageTypeCreate(input: PageTypeCreateInput!): PageTypeCreate
  pageTypeUpdate(id: ID, input: PageTypeUpdateInput!): PageTypeUpdate
  pageTypeDelete(id: ID!): PageTypeDelete
  pageTypeBulkDelete(ids: [ID!]!): PageTypeBulkDelete
  pageAttributeAssign(attributeIds: [ID!]!, pageTypeId: ID!): PageAttributeAssign
  pageAttributeUnassign(attributeIds: [ID!]!, pageTypeId: ID!): PageAttributeUnassign
  pageTypeReorderAttributes(moves: [ReorderInput!]!, pageTypeId: ID!): PageTypeReorderAttributes
  pageReorderAttributeValues(attributeId: ID!, moves: [ReorderInput]!, pageId: ID!): PageReorderAttributeValues
  draftOrderComplete(id: ID!): DraftOrderComplete
  draftOrderCreate(input: DraftOrderCreateInput!): DraftOrderCreate
  draftOrderDelete(id: ID!): DraftOrderDelete
  draftOrderBulkDelete(ids: [ID]!): DraftOrderBulkDelete
  draftOrderLinesBulkDelete(ids: [ID]!): DraftOrderLinesBulkDelete @deprecated(reason: "This field will be removed in Saleor 4.0.")
  draftOrderUpdate(id: ID!, input: DraftOrderInput!): DraftOrderUpdate
  orderAddNote(order: ID!, input: OrderAddNoteInput!): OrderAddNote
  orderCancel(id: ID!): OrderCancel
  orderCapture(amount: PositiveDecimal!, id: ID!): OrderCapture
  orderConfirm(id: ID!): OrderConfirm
  orderFulfill(input: OrderFulfillInput!, order: ID): OrderFulfill
  orderFulfillmentCancel(id: ID!, input: FulfillmentCancelInput): FulfillmentCancel
  orderFulfillmentApprove(allowStockToBeExceeded: Boolean = false, id: ID!, notifyCustomer: Boolean!): FulfillmentApprove
  orderFulfillmentUpdateTracking(id: ID!, input: FulfillmentUpdateTrackingInput!): FulfillmentUpdateTracking
  orderFulfillmentRefundProducts(input: OrderRefundProductsInput!, order: ID!): FulfillmentRefundProducts
  orderFulfillmentReturnProducts(input: OrderReturnProductsInput!, order: ID!): FulfillmentReturnProducts
  orderLinesCreate(id: ID!, input: [OrderLineCreateInput]!): OrderLinesCreate
  orderLineDelete(id: ID!): OrderLineDelete
  orderLineUpdate(id: ID!, input: OrderLineInput!): OrderLineUpdate
  orderDiscountAdd(input: OrderDiscountCommonInput!, orderId: ID!): OrderDiscountAdd
  orderDiscountUpdate(discountId: ID!, input: OrderDiscountCommonInput!): OrderDiscountUpdate
  orderDiscountDelete(discountId: ID!): OrderDiscountDelete
  orderLineDiscountUpdate(input: OrderDiscountCommonInput!, orderLineId: ID!): OrderLineDiscountUpdate
  orderLineDiscountRemove(orderLineId: ID!): OrderLineDiscountRemove
  orderMarkAsPaid(id: ID!, transactionReference: String): OrderMarkAsPaid
  orderRefund(amount: PositiveDecimal!, id: ID!): OrderRefund
  orderUpdate(id: ID!, input: OrderUpdateInput!): OrderUpdate
  orderUpdateShipping(order: ID!, input: OrderUpdateShippingInput!): OrderUpdateShipping
  orderVoid(id: ID!): OrderVoid
  orderBulkCancel(ids: [ID]!): OrderBulkCancel
  deleteMetadata(id: ID!, keys: [String!]!): DeleteMetadata
  deletePrivateMetadata(id: ID!, keys: [String!]!): DeletePrivateMetadata
  updateMetadata(id: ID!, input: [MetadataInput!]!): UpdateMetadata
  updatePrivateMetadata(id: ID!, input: [MetadataInput!]!): UpdatePrivateMetadata
  assignNavigation(menu: ID, navigationType: NavigationType!): AssignNavigation
  menuCreate(input: MenuCreateInput!): MenuCreate
  menuDelete(id: ID!): MenuDelete
  menuBulkDelete(ids: [ID]!): MenuBulkDelete
  menuUpdate(id: ID!, input: MenuInput!): MenuUpdate
  menuItemCreate(input: MenuItemCreateInput!): MenuItemCreate
  menuItemDelete(id: ID!): MenuItemDelete
  menuItemBulkDelete(ids: [ID]!): MenuItemBulkDelete
  menuItemUpdate(id: ID!, input: MenuItemInput!): MenuItemUpdate
  menuItemTranslate(id: ID!, input: NameTranslationInput!, languageCode: LanguageCodeEnum!): MenuItemTranslate
  menuItemMove(menu: ID!, moves: [MenuItemMoveInput]!): MenuItemMove
  invoiceRequest(number: String, orderId: ID!): InvoiceRequest
  invoiceRequestDelete(id: ID!): InvoiceRequestDelete
  invoiceCreate(input: InvoiceCreateInput!, orderId: ID!): InvoiceCreate
  invoiceDelete(id: ID!): InvoiceDelete
  invoiceUpdate(id: ID!, input: UpdateInvoiceInput!): InvoiceUpdate
  invoiceSendNotification(id: ID!): InvoiceSendNotification
  giftCardActivate(id: ID!): GiftCardActivate
  giftCardCreate(input: GiftCardCreateInput!): GiftCardCreate
  giftCardDelete(id: ID!): GiftCardDelete
  giftCardDeactivate(id: ID!): GiftCardDeactivate
  giftCardUpdate(id: ID!, input: GiftCardUpdateInput!): GiftCardUpdate
  giftCardResend(input: GiftCardResendInput!): GiftCardResend
  giftCardAddNote(id: ID!, input: GiftCardAddNoteInput!): GiftCardAddNote
  giftCardBulkDelete(ids: [ID]!): GiftCardBulkDelete
  giftCardBulkActivate(ids: [ID]!): GiftCardBulkActivate
  giftCardBulkDeactivate(ids: [ID]!): GiftCardBulkDeactivate
  pluginUpdate(channelId: ID, id: ID!, input: PluginUpdateInput!): PluginUpdate
  externalNotificationTrigger(channel: String!, input: ExternalNotificationTriggerInput!, pluginId: String): ExternalNotificationTrigger
  saleCreate(input: SaleInput!): SaleCreate
  saleDelete(id: ID!): SaleDelete
  saleBulkDelete(ids: [ID]!): SaleBulkDelete
  saleUpdate(id: ID!, input: SaleInput!): SaleUpdate
  saleCataloguesAdd(id: ID!, input: CatalogueInput!): SaleAddCatalogues
  saleCataloguesRemove(id: ID!, input: CatalogueInput!): SaleRemoveCatalogues
  saleTranslate(id: ID!, input: NameTranslationInput!, languageCode: LanguageCodeEnum!): SaleTranslate
  saleChannelListingUpdate(id: ID!, input: SaleChannelListingInput!): SaleChannelListingUpdate
  voucherCreate(input: VoucherInput!): VoucherCreate
  voucherDelete(id: ID!): VoucherDelete
  voucherBulkDelete(ids: [ID]!): VoucherBulkDelete
  voucherUpdate(id: ID!, input: VoucherInput!): VoucherUpdate
  voucherCataloguesAdd(id: ID!, input: CatalogueInput!): VoucherAddCatalogues
  voucherCataloguesRemove(id: ID!, input: CatalogueInput!): VoucherRemoveCatalogues
  voucherTranslate(id: ID!, input: NameTranslationInput!, languageCode: LanguageCodeEnum!): VoucherTranslate
  voucherChannelListingUpdate(id: ID!, input: VoucherChannelListingInput!): VoucherChannelListingUpdate
  exportProducts(input: ExportProductsInput!): ExportProducts
  fileUpload(file: Upload!): FileUpload
  checkoutAddPromoCode(checkoutId: ID, promoCode: String!, token: UUID): CheckoutAddPromoCode
  checkoutBillingAddressUpdate(billingAddress: AddressInput!, checkoutId: ID, token: UUID): CheckoutBillingAddressUpdate
  checkoutComplete(checkoutId: ID, paymentData: JSONString, redirectUrl: String, storeSource: Boolean = false, token: UUID): CheckoutComplete
  checkoutCreate(input: CheckoutCreateInput!): CheckoutCreate
  checkoutCustomerAttach(checkoutId: ID, customerId: ID, token: UUID): CheckoutCustomerAttach
  checkoutCustomerDetach(checkoutId: ID, token: UUID): CheckoutCustomerDetach
  checkoutEmailUpdate(checkoutId: ID, email: String!, token: UUID): CheckoutEmailUpdate
  checkoutLineDelete(checkoutId: ID, lineId: ID, token: UUID): CheckoutLineDelete @deprecated(reason: "DEPRECATED: Will be removed in Saleor 4.0. Use `checkoutLinesDelete` instead.")
  checkoutLinesDelete(linesIds: [ID]!, token: UUID!): CheckoutLinesDelete
  checkoutLinesAdd(checkoutId: ID, lines: [CheckoutLineInput]!, token: UUID): CheckoutLinesAdd
  checkoutLinesUpdate(checkoutId: ID, lines: [CheckoutLineInput]!, token: UUID): CheckoutLinesUpdate
  checkoutRemovePromoCode(checkoutId: ID, promoCode: String, promoCodeId: ID, token: UUID): CheckoutRemovePromoCode
  checkoutPaymentCreate(checkoutId: ID, input: PaymentInput!, token: UUID): CheckoutPaymentCreate
  checkoutShippingAddressUpdate(checkoutId: ID, shippingAddress: AddressInput!, token: UUID): CheckoutShippingAddressUpdate
  checkoutShippingMethodUpdate(checkoutId: ID, shippingMethodId: ID!, token: UUID): CheckoutShippingMethodUpdate @deprecated(reason: "This field will be removed in Saleor 4.0. Use `checkoutDeliveryMethodUpdate` instead.")
  checkoutDeliveryMethodUpdate(deliveryMethodId: ID, token: UUID): CheckoutDeliveryMethodUpdate
  checkoutLanguageCodeUpdate(checkoutId: ID, languageCode: LanguageCodeEnum!, token: UUID): CheckoutLanguageCodeUpdate
  channelCreate(input: ChannelCreateInput!): ChannelCreate
  channelUpdate(id: ID!, input: ChannelUpdateInput!): ChannelUpdate
  channelDelete(id: ID!, input: ChannelDeleteInput): ChannelDelete
  channelActivate(id: ID!): ChannelActivate
  channelDeactivate(id: ID!): ChannelDeactivate
  attributeCreate(input: AttributeCreateInput!): AttributeCreate
  attributeDelete(id: ID!): AttributeDelete
  attributeUpdate(id: ID!, input: AttributeUpdateInput!): AttributeUpdate
  attributeTranslate(id: ID!, input: NameTranslationInput!, languageCode: LanguageCodeEnum!): AttributeTranslate
  attributeBulkDelete(ids: [ID]!): AttributeBulkDelete
  attributeValueBulkDelete(ids: [ID]!): AttributeValueBulkDelete
  attributeValueCreate(attribute: ID!, input: AttributeValueCreateInput!): AttributeValueCreate
  attributeValueDelete(id: ID!): AttributeValueDelete
  attributeValueUpdate(id: ID!, input: AttributeValueUpdateInput!): AttributeValueUpdate
  attributeValueTranslate(id: ID!, input: AttributeValueTranslationInput!, languageCode: LanguageCodeEnum!): AttributeValueTranslate
  attributeReorderValues(attributeId: ID!, moves: [ReorderInput]!): AttributeReorderValues
  appCreate(input: AppInput!): AppCreate
  appUpdate(id: ID!, input: AppInput!): AppUpdate
  appDelete(id: ID!): AppDelete
  appTokenCreate(input: AppTokenInput!): AppTokenCreate
  appTokenDelete(id: ID!): AppTokenDelete
  appTokenVerify(token: String!): AppTokenVerify
  appInstall(input: AppInstallInput!): AppInstall
  appRetryInstall(activateAfterInstallation: Boolean = true, id: ID!): AppRetryInstall
  appDeleteFailedInstallation(id: ID!): AppDeleteFailedInstallation
  appFetchManifest(manifestUrl: String!): AppFetchManifest
  appActivate(id: ID!): AppActivate
  appDeactivate(id: ID!): AppDeactivate
  tokenCreate(email: String!, password: String!): CreateToken
  tokenRefresh(csrfToken: String, refreshToken: String): RefreshToken
  tokenVerify(token: String!): VerifyToken
  tokensDeactivateAll: DeactivateAllUserTokens
  externalAuthenticationUrl(input: JSONString!, pluginId: String!): ExternalAuthenticationUrl
  externalObtainAccessTokens(input: JSONString!, pluginId: String!): ExternalObtainAccessTokens
  externalRefresh(input: JSONString!, pluginId: String!): ExternalRefresh
  externalLogout(input: JSONString!, pluginId: String!): ExternalLogout
  externalVerify(input: JSONString!, pluginId: String!): ExternalVerify
  requestPasswordReset(channel: String, email: String!, redirectUrl: String!): RequestPasswordReset
  confirmAccount(email: String!, token: String!): ConfirmAccount
  setPassword(email: String!, password: String!, token: String!): SetPassword
  passwordChange(newPassword: String!, oldPassword: String!): PasswordChange
  requestEmailChange(channel: String, newEmail: String!, password: String!, redirectUrl: String!): RequestEmailChange
  confirmEmailChange(channel: String, token: String!): ConfirmEmailChange
  accountAddressCreate(input: AddressInput!, type: AddressTypeEnum): AccountAddressCreate
  accountAddressUpdate(id: ID!, input: AddressInput!): AccountAddressUpdate
  accountAddressDelete(id: ID!): AccountAddressDelete
  accountSetDefaultAddress(id: ID!, type: AddressTypeEnum!): AccountSetDefaultAddress
  accountRegister(input: AccountRegisterInput!): AccountRegister
  accountUpdate(input: AccountInput!): AccountUpdate
  accountRequestDeletion(channel: String, redirectUrl: String!): AccountRequestDeletion
  accountDelete(token: String!): AccountDelete
  addressCreate(input: AddressInput!, userId: ID!): AddressCreate
  addressUpdate(id: ID!, input: AddressInput!): AddressUpdate
  addressDelete(id: ID!): AddressDelete
  addressSetDefault(addressId: ID!, type: AddressTypeEnum!, userId: ID!): AddressSetDefault
  customerCreate(input: UserCreateInput!): CustomerCreate
  customerUpdate(id: ID!, input: CustomerInput!): CustomerUpdate
  customerDelete(id: ID!): CustomerDelete
  customerBulkDelete(ids: [ID]!): CustomerBulkDelete
  staffCreate(input: StaffCreateInput!): StaffCreate
  staffUpdate(id: ID!, input: StaffUpdateInput!): StaffUpdate
  staffDelete(id: ID!): StaffDelete
  staffBulkDelete(ids: [ID]!): StaffBulkDelete
  userAvatarUpdate(image: Upload!): UserAvatarUpdate
  userAvatarDelete: UserAvatarDelete
  userBulkSetActive(ids: [ID]!, isActive: Boolean!): UserBulkSetActive
  permissionGroupCreate(input: PermissionGroupCreateInput!): PermissionGroupCreate
  permissionGroupUpdate(id: ID!, input: PermissionGroupUpdateInput!): PermissionGroupUpdate
  permissionGroupDelete(id: ID!): PermissionGroupDelete
}

input NameTranslationInput {
  name: String
}

enum NavigationType {
  MAIN
  SECONDARY
}

interface Node {
  id: ID!
}

interface ObjectWithMetadata {
  privateMetadata: [MetadataItem]!
  metadata: [MetadataItem]!
}

type Order implements Node & ObjectWithMetadata {
  id: ID!
  created: DateTime!
  status: OrderStatus!
  user: User
  trackingClientId: String!
  billingAddress: Address
  shippingAddress: Address
  shippingMethodName: String
  collectionPointName: String
  channel: Channel!
  shippingPrice: TaxedMoney!
  shippingTaxRate: Float!
  token: String!
  voucher: Voucher
  giftCards: [GiftCard]
  displayGrossPrices: Boolean!
  customerNote: String!
  weight: Weight
  redirectUrl: String
  privateMetadata: [MetadataItem]!
  metadata: [MetadataItem]!
  fulfillments: [Fulfillment]!
  lines: [OrderLine]!
  actions: [OrderAction]!
  availableShippingMethods: [ShippingMethod]
  availableCollectionPoints: [Warehouse!]!
  invoices: [Invoice]
  number: String
  original: ID
  origin: OrderOriginEnum!
  isPaid: Boolean!
  paymentStatus: PaymentChargeStatusEnum!
  paymentStatusDisplay: String!
  payments: [Payment]
  total: TaxedMoney!
  undiscountedTotal: TaxedMoney!
  shippingMethod: ShippingMethod @deprecated(reason: "This field will be removed in Saleor 4.0. Use `deliveryMethod` instead.")
  subtotal: TaxedMoney!
  statusDisplay: String
  canFinalize: Boolean!
  totalAuthorized: Money!
  totalCaptured: Money!
  events: [OrderEvent]
  totalBalance: Money!
  userEmail: String
  isShippingRequired: Boolean!
  deliveryMethod: DeliveryMethod
  languageCode: String! @deprecated(reason: "This field will be removed in Saleor 4.0. Use the `languageCodeEnum` field to fetch the language code. ")
  languageCodeEnum: LanguageCodeEnum!
  discount: Money @deprecated(reason: "This field will be removed in Saleor 4.0. Use discounts field.")
  discountName: String @deprecated(reason: "This field will be removed in Saleor 4.0. Use discounts field.")
  translatedDiscountName: String @deprecated(reason: "This field will be removed in Saleor 4.0. Use discounts field. ")
  discounts: [OrderDiscount!]
  errors: [OrderError!]!
}

enum OrderAction {
  CAPTURE
  MARK_AS_PAID
  REFUND
  VOID
}

type OrderAddNote {
  order: Order
  event: OrderEvent
  orderErrors: [OrderError!]! @deprecated(reason: "This field will be removed in Saleor 4.0. Use `errors` field instead.")
  errors: [OrderError!]!
}

input OrderAddNoteInput {
  message: String!
}

type OrderBulkCancel {
  count: Int!
  orderErrors: [OrderError!]! @deprecated(reason: "This field will be removed in Saleor 4.0. Use `errors` field instead.")
  errors: [OrderError!]!
}

type OrderCancel {
  order: Order
  orderErrors: [OrderError!]! @deprecated(reason: "This field will be removed in Saleor 4.0. Use `errors` field instead.")
  errors: [OrderError!]!
}

type OrderCapture {
  order: Order
  orderErrors: [OrderError!]! @deprecated(reason: "This field will be removed in Saleor 4.0. Use `errors` field instead.")
  errors: [OrderError!]!
}

type OrderConfirm {
  order: Order
  orderErrors: [OrderError!]! @deprecated(reason: "This field will be removed in Saleor 4.0. Use `errors` field instead.")
  errors: [OrderError!]!
}

type OrderCountableConnection {
  pageInfo: PageInfo!
  edges: [OrderCountableEdge!]!
  totalCount: Int
}

type OrderCountableEdge {
  node: Order!
  cursor: String!
}

enum OrderDirection {
  ASC
  DESC
}

type OrderDiscount implements Node {
  id: ID!
  type: OrderDiscountType!
  valueType: DiscountValueTypeEnum!
  value: PositiveDecimal!
  name: String
  translatedName: String
  reason: String
  amount: Money!
}

type OrderDiscountAdd {
  order: Order
  orderErrors: [OrderError!]! @deprecated(reason: "This field will be removed in Saleor 4.0. Use `errors` field instead.")
  errors: [OrderError!]!
}

input OrderDiscountCommonInput {
  valueType: DiscountValueTypeEnum!
  value: PositiveDecimal!
  reason: String
}

type OrderDiscountDelete {
  order: Order
  orderErrors: [OrderError!]! @deprecated(reason: "This field will be removed in Saleor 4.0. Use `errors` field instead.")
  errors: [OrderError!]!
}

enum OrderDiscountType {
  VOUCHER
  MANUAL
}

type OrderDiscountUpdate {
  order: Order
  orderErrors: [OrderError!]! @deprecated(reason: "This field will be removed in Saleor 4.0. Use `errors` field instead.")
  errors: [OrderError!]!
}

input OrderDraftFilterInput {
  customer: String
  created: DateRangeInput
  search: String
  metadata: [MetadataFilter]
  channels: [ID]
}

type OrderError {
  field: String
  message: String
  code: OrderErrorCode!
  warehouse: ID
  orderLines: [ID!]
  variants: [ID!]
  addressType: AddressTypeEnum
}

enum OrderErrorCode {
  BILLING_ADDRESS_NOT_SET
  CANNOT_CANCEL_FULFILLMENT
  CANNOT_CANCEL_ORDER
  CANNOT_DELETE
  CANNOT_DISCOUNT
  CANNOT_REFUND
  CANNOT_FULFILL_UNPAID_ORDER
  CAPTURE_INACTIVE_PAYMENT
  GIFT_CARD_LINE
  NOT_EDITABLE
  FULFILL_ORDER_LINE
  GRAPHQL_ERROR
  INVALID
  PRODUCT_NOT_PUBLISHED
  PRODUCT_UNAVAILABLE_FOR_PURCHASE
  NOT_FOUND
  ORDER_NO_SHIPPING_ADDRESS
  PAYMENT_ERROR
  PAYMENT_MISSING
  REQUIRED
  SHIPPING_METHOD_NOT_APPLICABLE
  SHIPPING_METHOD_REQUIRED
  TAX_ERROR
  UNIQUE
  VOID_INACTIVE_PAYMENT
  ZERO_QUANTITY
  INVALID_QUANTITY
  INSUFFICIENT_STOCK
  DUPLICATED_INPUT_ITEM
  NOT_AVAILABLE_IN_CHANNEL
  CHANNEL_INACTIVE
}

type OrderEvent implements Node {
  id: ID!
  date: DateTime
  type: OrderEventsEnum
  user: User
  app: App
  message: String
  email: String
  emailType: OrderEventsEmailsEnum
  amount: Float
  paymentId: String
  paymentGateway: String
  quantity: Int
  composedId: String
  orderNumber: String
  invoiceNumber: String
  oversoldItems: [String]
  lines: [OrderEventOrderLineObject]
  fulfilledItems: [FulfillmentLine]
  warehouse: Warehouse
  transactionReference: String
  shippingCostsIncluded: Boolean
  relatedOrder: Order
  discount: OrderEventDiscountObject
}

type OrderEventCountableConnection {
  pageInfo: PageInfo!
  edges: [OrderEventCountableEdge!]!
  totalCount: Int
}

type OrderEventCountableEdge {
  node: OrderEvent!
  cursor: String!
}

type OrderEventDiscountObject {
  valueType: DiscountValueTypeEnum!
  value: PositiveDecimal!
  reason: String
  amount: Money
  oldValueType: DiscountValueTypeEnum
  oldValue: PositiveDecimal
  oldAmount: Money
}

type OrderEventOrderLineObject {
  quantity: Int
  orderLine: OrderLine
  itemName: String
  discount: OrderEventDiscountObject
}

enum OrderEventsEmailsEnum {
  PAYMENT_CONFIRMATION
  CONFIRMED
  SHIPPING_CONFIRMATION
  TRACKING_UPDATED
  ORDER_CONFIRMATION
  ORDER_CANCEL
  ORDER_REFUND
  FULFILLMENT_CONFIRMATION
  DIGITAL_LINKS
}

enum OrderEventsEnum {
  DRAFT_CREATED
  DRAFT_CREATED_FROM_REPLACE
  ADDED_PRODUCTS
  REMOVED_PRODUCTS
  PLACED
  PLACED_FROM_DRAFT
  OVERSOLD_ITEMS
  CANCELED
  ORDER_MARKED_AS_PAID
  ORDER_FULLY_PAID
  ORDER_REPLACEMENT_CREATED
  ORDER_DISCOUNT_ADDED
  ORDER_DISCOUNT_AUTOMATICALLY_UPDATED
  ORDER_DISCOUNT_UPDATED
  ORDER_DISCOUNT_DELETED
  ORDER_LINE_DISCOUNT_UPDATED
  ORDER_LINE_DISCOUNT_REMOVED
  ORDER_LINE_PRODUCT_DELETED
  ORDER_LINE_VARIANT_DELETED
  UPDATED_ADDRESS
  EMAIL_SENT
  CONFIRMED
  PAYMENT_AUTHORIZED
  PAYMENT_CAPTURED
  EXTERNAL_SERVICE_NOTIFICATION
  PAYMENT_REFUNDED
  PAYMENT_VOIDED
  PAYMENT_FAILED
  INVOICE_REQUESTED
  INVOICE_GENERATED
  INVOICE_UPDATED
  INVOICE_SENT
  FULFILLMENT_CANCELED
  FULFILLMENT_RESTOCKED_ITEMS
  FULFILLMENT_FULFILLED_ITEMS
  FULFILLMENT_REFUNDED
  FULFILLMENT_RETURNED
  FULFILLMENT_REPLACED
  FULFILLMENT_AWAITS_APPROVAL
  TRACKING_UPDATED
  NOTE_ADDED
  OTHER
}

input OrderFilterInput {
  paymentStatus: [PaymentChargeStatusEnum]
  status: [OrderStatusFilter]
  customer: String
  created: DateRangeInput
  search: String
  metadata: [MetadataFilter]
  channels: [ID]
  isClickAndCollect: Boolean
  isPreorder: Boolean
  ids: [ID]
}

type OrderFulfill {
  fulfillments: [Fulfillment]
  order: Order
  orderErrors: [OrderError!]! @deprecated(reason: "This field will be removed in Saleor 4.0. Use `errors` field instead.")
  errors: [OrderError!]!
}

input OrderFulfillInput {
  lines: [OrderFulfillLineInput!]!
  notifyCustomer: Boolean
  allowStockToBeExceeded: Boolean = false
}

input OrderFulfillLineInput {
  orderLineId: ID
  stocks: [OrderFulfillStockInput!]!
}

input OrderFulfillStockInput {
  quantity: Int!
  warehouse: ID!
}

type OrderLine implements Node {
  id: ID!
  productName: String!
  variantName: String!
  productSku: String
  productVariantId: String
  isShippingRequired: Boolean!
  quantity: Int!
  quantityFulfilled: Int!
  unitDiscountReason: String
  taxRate: Float!
  digitalContentUrl: DigitalContentUrl
  thumbnail(size: Int): Image
  unitPrice: TaxedMoney!
  undiscountedUnitPrice: TaxedMoney!
  unitDiscount: Money!
  unitDiscountValue: PositiveDecimal!
  totalPrice: TaxedMoney!
  variant: ProductVariant
  translatedProductName: String!
  translatedVariantName: String!
  allocations: [Allocation!]
  quantityToFulfill: Int!
  unitDiscountType: DiscountValueTypeEnum
}

input OrderLineCreateInput {
  quantity: Int!
  variantId: ID!
}

type OrderLineDelete {
  order: Order
  orderLine: OrderLine
  orderErrors: [OrderError!]! @deprecated(reason: "This field will be removed in Saleor 4.0. Use `errors` field instead.")
  errors: [OrderError!]!
}

type OrderLineDiscountRemove {
  orderLine: OrderLine
  order: Order
  orderErrors: [OrderError!]! @deprecated(reason: "This field will be removed in Saleor 4.0. Use `errors` field instead.")
  errors: [OrderError!]!
}

type OrderLineDiscountUpdate {
  orderLine: OrderLine
  order: Order
  orderErrors: [OrderError!]! @deprecated(reason: "This field will be removed in Saleor 4.0. Use `errors` field instead.")
  errors: [OrderError!]!
}

input OrderLineInput {
  quantity: Int!
}

type OrderLineUpdate {
  order: Order
  orderErrors: [OrderError!]! @deprecated(reason: "This field will be removed in Saleor 4.0. Use `errors` field instead.")
  errors: [OrderError!]!
  orderLine: OrderLine
}

type OrderLinesCreate {
  order: Order
  orderLines: [OrderLine!]
  orderErrors: [OrderError!]! @deprecated(reason: "This field will be removed in Saleor 4.0. Use `errors` field instead.")
  errors: [OrderError!]!
}

type OrderMarkAsPaid {
  order: Order
  orderErrors: [OrderError!]! @deprecated(reason: "This field will be removed in Saleor 4.0. Use `errors` field instead.")
  errors: [OrderError!]!
}

enum OrderOriginEnum {
  CHECKOUT
  DRAFT
  REISSUE
}

type OrderRefund {
  order: Order
  orderErrors: [OrderError!]! @deprecated(reason: "This field will be removed in Saleor 4.0. Use `errors` field instead.")
  errors: [OrderError!]!
}

input OrderRefundFulfillmentLineInput {
  fulfillmentLineId: ID!
  quantity: Int!
}

input OrderRefundLineInput {
  orderLineId: ID!
  quantity: Int!
}

input OrderRefundProductsInput {
  orderLines: [OrderRefundLineInput!]
  fulfillmentLines: [OrderRefundFulfillmentLineInput!]
  amountToRefund: PositiveDecimal
  includeShippingCosts: Boolean = false
}

input OrderReturnFulfillmentLineInput {
  fulfillmentLineId: ID!
  quantity: Int!
  replace: Boolean = false
}

input OrderReturnLineInput {
  orderLineId: ID!
  quantity: Int!
  replace: Boolean = false
}

input OrderReturnProductsInput {
  orderLines: [OrderReturnLineInput!]
  fulfillmentLines: [OrderReturnFulfillmentLineInput!]
  amountToRefund: PositiveDecimal
  includeShippingCosts: Boolean = false
  refund: Boolean = false
}

type OrderSettings {
  automaticallyConfirmAllNewOrders: Boolean!
  automaticallyFulfillNonShippableGiftCard: Boolean!
}

type OrderSettingsError {
  field: String
  message: String
  code: OrderSettingsErrorCode!
}

enum OrderSettingsErrorCode {
  INVALID
}

type OrderSettingsUpdate {
  orderSettings: OrderSettings
  orderSettingsErrors: [OrderSettingsError!]! @deprecated(reason: "This field will be removed in Saleor 4.0. Use `errors` field instead.")
  errors: [OrderSettingsError!]!
}

input OrderSettingsUpdateInput {
  automaticallyConfirmAllNewOrders: Boolean
  automaticallyFulfillNonShippableGiftCard: Boolean
}

enum OrderSortField {
  NUMBER
  CREATION_DATE
  CUSTOMER
  PAYMENT
  FULFILLMENT_STATUS
}

input OrderSortingInput {
  direction: OrderDirection!
  field: OrderSortField!
}

enum OrderStatus {
  DRAFT
  UNCONFIRMED
  UNFULFILLED
  PARTIALLY_FULFILLED
  PARTIALLY_RETURNED
  RETURNED
  FULFILLED
  CANCELED
}

enum OrderStatusFilter {
  READY_TO_FULFILL
  READY_TO_CAPTURE
  UNFULFILLED
  UNCONFIRMED
  PARTIALLY_FULFILLED
  FULFILLED
  CANCELED
}

type OrderUpdate {
  orderErrors: [OrderError!]! @deprecated(reason: "This field will be removed in Saleor 4.0. Use `errors` field instead.")
  errors: [OrderError!]!
  order: Order
}

input OrderUpdateInput {
  billingAddress: AddressInput
  userEmail: String
  shippingAddress: AddressInput
}

type OrderUpdateShipping {
  order: Order
  orderErrors: [OrderError!]! @deprecated(reason: "This field will be removed in Saleor 4.0. Use `errors` field instead.")
  errors: [OrderError!]!
}

input OrderUpdateShippingInput {
  shippingMethod: ID
}

type OrderVoid {
  order: Order
  orderErrors: [OrderError!]! @deprecated(reason: "This field will be removed in Saleor 4.0. Use `errors` field instead.")
  errors: [OrderError!]!
}

type Page implements Node & ObjectWithMetadata {
  id: ID!
  seoTitle: String
  seoDescription: String
  title: String!
  content: JSONString
  publicationDate: Date
  isPublished: Boolean!
  slug: String!
  pageType: PageType!
  created: DateTime!
  privateMetadata: [MetadataItem]!
  metadata: [MetadataItem]!
  contentJson: JSONString! @deprecated(reason: "This field will be removed in Saleor 4.0. Use the `content` field instead.")
  translation(languageCode: LanguageCodeEnum!): PageTranslation
  attributes: [SelectedAttribute!]!
}

type PageAttributeAssign {
  pageType: PageType
  pageErrors: [PageError!]! @deprecated(reason: "This field will be removed in Saleor 4.0. Use `errors` field instead.")
  errors: [PageError!]!
}

type PageAttributeUnassign {
  pageType: PageType
  pageErrors: [PageError!]! @deprecated(reason: "This field will be removed in Saleor 4.0. Use `errors` field instead.")
  errors: [PageError!]!
}

type PageBulkDelete {
  count: Int!
  pageErrors: [PageError!]! @deprecated(reason: "This field will be removed in Saleor 4.0. Use `errors` field instead.")
  errors: [PageError!]!
}

type PageBulkPublish {
  count: Int!
  pageErrors: [PageError!]! @deprecated(reason: "This field will be removed in Saleor 4.0. Use `errors` field instead.")
  errors: [PageError!]!
}

type PageCountableConnection {
  pageInfo: PageInfo!
  edges: [PageCountableEdge!]!
  totalCount: Int
}

type PageCountableEdge {
  node: Page!
  cursor: String!
}

type PageCreate {
  pageErrors: [PageError!]! @deprecated(reason: "This field will be removed in Saleor 4.0. Use `errors` field instead.")
  errors: [PageError!]!
  page: Page
}

input PageCreateInput {
  slug: String
  title: String
  content: JSONString
  attributes: [AttributeValueInput!]
  isPublished: Boolean
  publicationDate: String
  seo: SeoInput
  pageType: ID!
}

type PageDelete {
  pageErrors: [PageError!]! @deprecated(reason: "This field will be removed in Saleor 4.0. Use `errors` field instead.")
  errors: [PageError!]!
  page: Page
}

type PageError {
  field: String
  message: String
  code: PageErrorCode!
  attributes: [ID!]
  values: [ID!]
}

enum PageErrorCode {
  GRAPHQL_ERROR
  INVALID
  NOT_FOUND
  REQUIRED
  UNIQUE
  DUPLICATED_INPUT_ITEM
  ATTRIBUTE_ALREADY_ASSIGNED
}

input PageFilterInput {
  search: String
  metadata: [MetadataFilter]
  pageTypes: [ID]
  ids: [ID]
}

type PageInfo {
  hasNextPage: Boolean!
  hasPreviousPage: Boolean!
  startCursor: String
  endCursor: String
}

input PageInput {
  slug: String
  title: String
  content: JSONString
  attributes: [AttributeValueInput!]
  isPublished: Boolean
  publicationDate: String
  seo: SeoInput
}

type PageReorderAttributeValues {
  page: Page
  pageErrors: [PageError!]! @deprecated(reason: "This field will be removed in Saleor 4.0. Use `errors` field instead.")
  errors: [PageError!]!
}

enum PageSortField {
  TITLE
  SLUG
  VISIBILITY
  CREATION_DATE
  PUBLICATION_DATE
}

input PageSortingInput {
  direction: OrderDirection!
  field: PageSortField!
}

type PageTranslatableContent implements Node {
  id: ID!
  seoTitle: String
  seoDescription: String
  title: String!
  content: JSONString
  contentJson: JSONString @deprecated(reason: "This field will be removed in Saleor 4.0. Use the `content` field instead.")
  translation(languageCode: LanguageCodeEnum!): PageTranslation
  page: Page @deprecated(reason: "This field will be removed in Saleor 4.0. Get model fields from the root level queries.")
  attributeValues: [AttributeValueTranslatableContent!]!
}

type PageTranslate {
  translationErrors: [TranslationError!]! @deprecated(reason: "This field will be removed in Saleor 4.0. Use `errors` field instead.")
  errors: [TranslationError!]!
  page: PageTranslatableContent
}

type PageTranslation implements Node {
  id: ID!
  seoTitle: String
  seoDescription: String
  title: String
  content: JSONString
  language: LanguageDisplay!
  contentJson: JSONString @deprecated(reason: "This field will be removed in Saleor 4.0. Use the `content` field instead.")
}

input PageTranslationInput {
  seoTitle: String
  seoDescription: String
  title: String
  content: JSONString
}

type PageType implements Node & ObjectWithMetadata {
  id: ID!
  name: String!
  slug: String!
  privateMetadata: [MetadataItem]!
  metadata: [MetadataItem]!
  attributes: [Attribute]
  availableAttributes(filter: AttributeFilterInput, before: String, after: String, first: Int, last: Int): AttributeCountableConnection
  hasPages: Boolean
}

type PageTypeBulkDelete {
  count: Int!
  pageErrors: [PageError!]! @deprecated(reason: "This field will be removed in Saleor 4.0. Use `errors` field instead.")
  errors: [PageError!]!
}

type PageTypeCountableConnection {
  pageInfo: PageInfo!
  edges: [PageTypeCountableEdge!]!
  totalCount: Int
}

type PageTypeCountableEdge {
  node: PageType!
  cursor: String!
}

type PageTypeCreate {
  pageErrors: [PageError!]! @deprecated(reason: "This field will be removed in Saleor 4.0. Use `errors` field instead.")
  errors: [PageError!]!
  pageType: PageType
}

input PageTypeCreateInput {
  name: String
  slug: String
  addAttributes: [ID!]
}

type PageTypeDelete {
  pageErrors: [PageError!]! @deprecated(reason: "This field will be removed in Saleor 4.0. Use `errors` field instead.")
  errors: [PageError!]!
  pageType: PageType
}

input PageTypeFilterInput {
  search: String
}

type PageTypeReorderAttributes {
  pageType: PageType
  pageErrors: [PageError!]! @deprecated(reason: "This field will be removed in Saleor 4.0. Use `errors` field instead.")
  errors: [PageError!]!
}

enum PageTypeSortField {
  NAME
  SLUG
}

input PageTypeSortingInput {
  direction: OrderDirection!
  field: PageTypeSortField!
}

type PageTypeUpdate {
  pageErrors: [PageError!]! @deprecated(reason: "This field will be removed in Saleor 4.0. Use `errors` field instead.")
  errors: [PageError!]!
  pageType: PageType
}

input PageTypeUpdateInput {
  name: String
  slug: String
  addAttributes: [ID!]
  removeAttributes: [ID!]
}

type PageUpdate {
  pageErrors: [PageError!]! @deprecated(reason: "This field will be removed in Saleor 4.0. Use `errors` field instead.")
  errors: [PageError!]!
  page: Page
}

type PasswordChange {
  user: User
  accountErrors: [AccountError!]! @deprecated(reason: "This field will be removed in Saleor 4.0. Use `errors` field instead.")
  errors: [AccountError!]!
}

type Payment implements Node & ObjectWithMetadata {
  id: ID!
  gateway: String!
  isActive: Boolean!
  created: DateTime!
  modified: DateTime!
  token: String!
  checkout: Checkout
  order: Order
  paymentMethodType: String!
  customerIpAddress: String
  privateMetadata: [MetadataItem]!
  metadata: [MetadataItem]!
  chargeStatus: PaymentChargeStatusEnum!
  actions: [OrderAction]!
  total: Money
  capturedAmount: Money
  transactions: [Transaction]
  availableCaptureAmount: Money
  availableRefundAmount: Money
  creditCard: CreditCard
}

type PaymentCapture {
  payment: Payment
  paymentErrors: [PaymentError!]! @deprecated(reason: "This field will be removed in Saleor 4.0. Use `errors` field instead.")
  errors: [PaymentError!]!
}

enum PaymentChargeStatusEnum {
  NOT_CHARGED
  PENDING
  PARTIALLY_CHARGED
  FULLY_CHARGED
  PARTIALLY_REFUNDED
  FULLY_REFUNDED
  REFUSED
  CANCELLED
}

type PaymentCheckBalance {
  data: JSONString
  paymentErrors: [PaymentError!]! @deprecated(reason: "This field will be removed in Saleor 4.0. Use `errors` field instead.")
  errors: [PaymentError!]!
}

input PaymentCheckBalanceInput {
  gatewayId: String!
  method: String!
  channel: String!
  card: CardInput!
}

type PaymentCountableConnection {
  pageInfo: PageInfo!
  edges: [PaymentCountableEdge!]!
  totalCount: Int
}

type PaymentCountableEdge {
  node: Payment!
  cursor: String!
}

type PaymentError {
  field: String
  message: String
  code: PaymentErrorCode!
}

enum PaymentErrorCode {
  BILLING_ADDRESS_NOT_SET
  GRAPHQL_ERROR
  INVALID
  NOT_FOUND
  REQUIRED
  UNIQUE
  PARTIAL_PAYMENT_NOT_ALLOWED
  SHIPPING_ADDRESS_NOT_SET
  INVALID_SHIPPING_METHOD
  SHIPPING_METHOD_NOT_SET
  PAYMENT_ERROR
  NOT_SUPPORTED_GATEWAY
  CHANNEL_INACTIVE
  BALANCE_CHECK_ERROR
  CHECKOUT_EMAIL_NOT_SET
}

input PaymentFilterInput {
  checkouts: [ID]
}

type PaymentGateway {
  name: String!
  id: ID!
  config: [GatewayConfigLine!]!
  currencies: [String]!
}

type PaymentInitialize {
  initializedPayment: PaymentInitialized
  paymentErrors: [PaymentError!]! @deprecated(reason: "This field will be removed in Saleor 4.0. Use `errors` field instead.")
  errors: [PaymentError!]!
}

type PaymentInitialized {
  gateway: String!
  name: String!
  data: JSONString
}

input PaymentInput {
  gateway: String!
  token: String
  amount: PositiveDecimal
  returnUrl: String
  storePaymentMethod: StorePaymentMethodEnum = none
  metadata: [MetadataInput!]
}

type PaymentRefund {
  payment: Payment
  paymentErrors: [PaymentError!]! @deprecated(reason: "This field will be removed in Saleor 4.0. Use `errors` field instead.")
  errors: [PaymentError!]!
}

type PaymentSource {
  gateway: String!
  paymentMethodId: String
  creditCardInfo: CreditCard
  metadata: [MetadataItem]!
}

type PaymentVoid {
  payment: Payment
  paymentErrors: [PaymentError!]! @deprecated(reason: "This field will be removed in Saleor 4.0. Use `errors` field instead.")
  errors: [PaymentError!]!
}

type Permission {
  code: PermissionEnum!
  name: String!
}

enum PermissionEnum {
  MANAGE_USERS
  MANAGE_STAFF
  IMPERSONATE_USER
  MANAGE_APPS
  MANAGE_CHANNELS
  MANAGE_DISCOUNTS
  MANAGE_PLUGINS
  MANAGE_GIFT_CARD
  MANAGE_MENUS
  MANAGE_ORDERS
  MANAGE_PAGES
  MANAGE_PAGE_TYPES_AND_ATTRIBUTES
  HANDLE_PAYMENTS
  MANAGE_PRODUCTS
  MANAGE_PRODUCT_TYPES_AND_ATTRIBUTES
  MANAGE_SHIPPING
  MANAGE_SETTINGS
  MANAGE_TRANSLATIONS
  MANAGE_CHECKOUTS
  HANDLE_TAXES
}

type PermissionGroupCreate {
  permissionGroupErrors: [PermissionGroupError!]! @deprecated(reason: "This field will be removed in Saleor 4.0. Use `errors` field instead.")
  errors: [PermissionGroupError!]!
  group: Group
}

input PermissionGroupCreateInput {
  addPermissions: [PermissionEnum!]
  addUsers: [ID!]
  name: String!
}

type PermissionGroupDelete {
  permissionGroupErrors: [PermissionGroupError!]! @deprecated(reason: "This field will be removed in Saleor 4.0. Use `errors` field instead.")
  errors: [PermissionGroupError!]!
  group: Group
}

type PermissionGroupError {
  field: String
  message: String
  code: PermissionGroupErrorCode!
  permissions: [PermissionEnum!]
  users: [ID!]
}

enum PermissionGroupErrorCode {
  ASSIGN_NON_STAFF_MEMBER
  DUPLICATED_INPUT_ITEM
  CANNOT_REMOVE_FROM_LAST_GROUP
  LEFT_NOT_MANAGEABLE_PERMISSION
  OUT_OF_SCOPE_PERMISSION
  OUT_OF_SCOPE_USER
  REQUIRED
  UNIQUE
}

input PermissionGroupFilterInput {
  search: String
}

enum PermissionGroupSortField {
  NAME
}

input PermissionGroupSortingInput {
  direction: OrderDirection!
  field: PermissionGroupSortField!
}

type PermissionGroupUpdate {
  permissionGroupErrors: [PermissionGroupError!]! @deprecated(reason: "This field will be removed in Saleor 4.0. Use `errors` field instead.")
  errors: [PermissionGroupError!]!
  group: Group
}

input PermissionGroupUpdateInput {
  addPermissions: [PermissionEnum!]
  addUsers: [ID!]
  name: String
  removePermissions: [PermissionEnum!]
  removeUsers: [ID!]
}

type Plugin {
  id: ID!
  name: String!
  description: String!
  globalConfiguration: PluginConfiguration
  channelConfigurations: [PluginConfiguration!]!
}

type PluginConfiguration {
  active: Boolean!
  channel: Channel
  configuration: [ConfigurationItem]
}

enum PluginConfigurationType {
  PER_CHANNEL
  GLOBAL
}

type PluginCountableConnection {
  pageInfo: PageInfo!
  edges: [PluginCountableEdge!]!
  totalCount: Int
}

type PluginCountableEdge {
  node: Plugin!
  cursor: String!
}

type PluginError {
  field: String
  message: String
  code: PluginErrorCode!
}

enum PluginErrorCode {
  GRAPHQL_ERROR
  INVALID
  PLUGIN_MISCONFIGURED
  NOT_FOUND
  REQUIRED
  UNIQUE
}

input PluginFilterInput {
  statusInChannels: PluginStatusInChannelsInput
  search: String
  type: PluginConfigurationType
}

enum PluginSortField {
  NAME
  IS_ACTIVE
}

input PluginSortingInput {
  direction: OrderDirection!
  field: PluginSortField!
}

input PluginStatusInChannelsInput {
  active: Boolean!
  channels: [ID!]!
}

type PluginUpdate {
  plugin: Plugin
  pluginsErrors: [PluginError!]! @deprecated(reason: "This field will be removed in Saleor 4.0. Use `errors` field instead.")
  errors: [PluginError!]!
}

input PluginUpdateInput {
  active: Boolean
  configuration: [ConfigurationItemInput]
}

scalar PositiveDecimal

enum PostalCodeRuleInclusionTypeEnum {
  INCLUDE
  EXCLUDE
}

type PreorderData {
  globalThreshold: Int
  globalSoldUnits: Int!
  endDate: DateTime
}

input PreorderSettingsInput {
  globalThreshold: Int
  endDate: DateTime
}

type PreorderThreshold {
  quantity: Int
  soldUnits: Int!
}

input PriceInput {
  currency: String!
  amount: PositiveDecimal!
}

input PriceRangeInput {
  gte: Float
  lte: Float
}

type Product implements Node & ObjectWithMetadata {
  id: ID!
  seoTitle: String
  seoDescription: String
  name: String!
  description: JSONString
  productType: ProductType!
  slug: String!
  category: Category
  updatedAt: DateTime
  chargeTaxes: Boolean!
  weight: Weight
  defaultVariant: ProductVariant
  rating: Float
  privateMetadata: [MetadataItem]!
  metadata: [MetadataItem]!
  channel: String
  descriptionJson: JSONString @deprecated(reason: "This field will be removed in Saleor 4.0. Use the `description` field instead.")
  thumbnail(size: Int): Image
  pricing(address: AddressInput): ProductPricingInfo
  isAvailable(address: AddressInput): Boolean
  taxType: TaxType
  attributes: [SelectedAttribute!]!
  channelListings: [ProductChannelListing!]
  mediaById(id: ID): ProductMedia
  imageById(id: ID): ProductImage @deprecated(reason: "This field will be removed in Saleor 4.0. Use the `mediaById` field instead.")
  variants: [ProductVariant]
  media: [ProductMedia!]
  images: [ProductImage] @deprecated(reason: "This field will be removed in Saleor 4.0. Use the `media` field instead.")
  collections: [Collection]
  translation(languageCode: LanguageCodeEnum!): ProductTranslation
  availableForPurchase: Date
  isAvailableForPurchase: Boolean
}

type ProductAttributeAssign {
  productType: ProductType
  productErrors: [ProductError!]! @deprecated(reason: "This field will be removed in Saleor 4.0. Use `errors` field instead.")
  errors: [ProductError!]!
}

input ProductAttributeAssignInput {
  id: ID!
  type: ProductAttributeType!
  variantSelection: Boolean
}

type ProductAttributeAssignmentUpdate {
  productType: ProductType
  productErrors: [ProductError!]! @deprecated(reason: "This field will be removed in Saleor 4.0. Use `errors` field instead.")
  errors: [ProductError!]!
}

input ProductAttributeAssignmentUpdateInput {
  id: ID!
  variantSelection: Boolean!
}

enum ProductAttributeType {
  PRODUCT
  VARIANT
}

type ProductAttributeUnassign {
  productType: ProductType
  productErrors: [ProductError!]! @deprecated(reason: "This field will be removed in Saleor 4.0. Use `errors` field instead.")
  errors: [ProductError!]!
}

type ProductBulkDelete {
  count: Int!
  productErrors: [ProductError!]! @deprecated(reason: "This field will be removed in Saleor 4.0. Use `errors` field instead.")
  errors: [ProductError!]!
}

type ProductChannelListing implements Node {
  id: ID!
  publicationDate: Date
  isPublished: Boolean!
  channel: Channel!
  visibleInListings: Boolean!
  availableForPurchase: Date
  discountedPrice: Money
  purchaseCost: MoneyRange
  margin: Margin
  isAvailableForPurchase: Boolean
  pricing(address: AddressInput): ProductPricingInfo
}

input ProductChannelListingAddInput {
  channelId: ID!
  isPublished: Boolean
  publicationDate: Date
  visibleInListings: Boolean
  isAvailableForPurchase: Boolean
  availableForPurchaseDate: Date
  addVariants: [ID!]
  removeVariants: [ID!]
}

type ProductChannelListingError {
  field: String
  message: String
  code: ProductErrorCode!
  attributes: [ID!]
  values: [ID!]
  channels: [ID!]
  variants: [ID!]
}

type ProductChannelListingUpdate {
  product: Product
  productChannelListingErrors: [ProductChannelListingError!]! @deprecated(reason: "This field will be removed in Saleor 4.0. Use `errors` field instead.")
  errors: [ProductChannelListingError!]!
}

input ProductChannelListingUpdateInput {
  updateChannels: [ProductChannelListingAddInput!]
  removeChannels: [ID!]
}

type ProductCountableConnection {
  pageInfo: PageInfo!
  edges: [ProductCountableEdge!]!
  totalCount: Int
}

type ProductCountableEdge {
  node: Product!
  cursor: String!
}

type ProductCreate {
  productErrors: [ProductError!]! @deprecated(reason: "This field will be removed in Saleor 4.0. Use `errors` field instead.")
  errors: [ProductError!]!
  product: Product
}

input ProductCreateInput {
  attributes: [AttributeValueInput!]
  category: ID
  chargeTaxes: Boolean
  collections: [ID!]
  description: JSONString
  name: String
  slug: String
  taxCode: String
  seo: SeoInput
  weight: WeightScalar
  rating: Float
  productType: ID!
}

type ProductDelete {
  productErrors: [ProductError!]! @deprecated(reason: "This field will be removed in Saleor 4.0. Use `errors` field instead.")
  errors: [ProductError!]!
  product: Product
}

type ProductError {
  field: String
  message: String
  code: ProductErrorCode!
  attributes: [ID!]
  values: [ID!]
}

enum ProductErrorCode {
  ALREADY_EXISTS
  ATTRIBUTE_ALREADY_ASSIGNED
  ATTRIBUTE_CANNOT_BE_ASSIGNED
  ATTRIBUTE_VARIANTS_DISABLED
  DUPLICATED_INPUT_ITEM
  GRAPHQL_ERROR
  INVALID
  PRODUCT_WITHOUT_CATEGORY
  NOT_PRODUCTS_IMAGE
  NOT_PRODUCTS_VARIANT
  NOT_FOUND
  REQUIRED
  UNIQUE
  VARIANT_NO_DIGITAL_CONTENT
  CANNOT_MANAGE_PRODUCT_WITHOUT_VARIANT
  PRODUCT_NOT_ASSIGNED_TO_CHANNEL
  UNSUPPORTED_MEDIA_PROVIDER
  PREORDER_VARIANT_CANNOT_BE_DEACTIVATED
}

enum ProductFieldEnum {
  NAME
  DESCRIPTION
  PRODUCT_TYPE
  CATEGORY
  PRODUCT_WEIGHT
  COLLECTIONS
  CHARGE_TAXES
  PRODUCT_MEDIA
  VARIANT_ID
  VARIANT_SKU
  VARIANT_WEIGHT
  VARIANT_MEDIA
}

input ProductFilterInput {
  isPublished: Boolean
  collections: [ID]
  categories: [ID]
  hasCategory: Boolean
  attributes: [AttributeInput]
  stockAvailability: StockAvailability
  stocks: ProductStockFilterInput
  search: String
  metadata: [MetadataFilter]
  price: PriceRangeInput
  minimalPrice: PriceRangeInput
  productTypes: [ID]
  giftCard: Boolean
  ids: [ID]
  hasPreorderedVariants: Boolean
  channel: String
}

type ProductImage {
  id: ID!
  alt: String
  sortOrder: Int
  url(size: Int): String!
}

input ProductInput {
  attributes: [AttributeValueInput!]
  category: ID
  chargeTaxes: Boolean
  collections: [ID!]
  description: JSONString
  name: String
  slug: String
  taxCode: String
  seo: SeoInput
  weight: WeightScalar
  rating: Float
}

type ProductMedia implements Node {
  id: ID!
  sortOrder: Int
  alt: String!
  type: ProductMediaType!
  oembedData: JSONString!
  url(size: Int): String!
}

type ProductMediaBulkDelete {
  count: Int!
  productErrors: [ProductError!]! @deprecated(reason: "This field will be removed in Saleor 4.0. Use `errors` field instead.")
  errors: [ProductError!]!
}

type ProductMediaCreate {
  product: Product
  media: ProductMedia
  productErrors: [ProductError!]! @deprecated(reason: "This field will be removed in Saleor 4.0. Use `errors` field instead.")
  errors: [ProductError!]!
}

input ProductMediaCreateInput {
  alt: String
  image: Upload
  product: ID!
  mediaUrl: String
}

type ProductMediaDelete {
  product: Product
  media: ProductMedia
  productErrors: [ProductError!]! @deprecated(reason: "This field will be removed in Saleor 4.0. Use `errors` field instead.")
  errors: [ProductError!]!
}

type ProductMediaReorder {
  product: Product
  media: [ProductMedia!]
  productErrors: [ProductError!]! @deprecated(reason: "This field will be removed in Saleor 4.0. Use `errors` field instead.")
  errors: [ProductError!]!
}

enum ProductMediaType {
  IMAGE
  VIDEO
}

type ProductMediaUpdate {
  product: Product
  media: ProductMedia
  productErrors: [ProductError!]! @deprecated(reason: "This field will be removed in Saleor 4.0. Use `errors` field instead.")
  errors: [ProductError!]!
}

input ProductMediaUpdateInput {
  alt: String
}

input ProductOrder {
  direction: OrderDirection!
  channel: String
  attributeId: ID
  field: ProductOrderField
}

enum ProductOrderField {
  NAME
  RANK
  PRICE
  MINIMAL_PRICE
  DATE
  TYPE
  PUBLISHED
  PUBLICATION_DATE
  COLLECTION
  RATING
}

type ProductPricingInfo {
  onSale: Boolean
  discount: TaxedMoney
  discountLocalCurrency: TaxedMoney
  priceRange: TaxedMoneyRange
  priceRangeUndiscounted: TaxedMoneyRange
  priceRangeLocalCurrency: TaxedMoneyRange
}

type ProductReorderAttributeValues {
  product: Product
  productErrors: [ProductError!]! @deprecated(reason: "This field will be removed in Saleor 4.0. Use `errors` field instead.")
  errors: [ProductError!]!
}

input ProductStockFilterInput {
  warehouseIds: [ID!]
  quantity: IntRangeInput
}

type ProductTranslatableContent implements Node {
  id: ID!
  seoTitle: String
  seoDescription: String
  name: String!
  description: JSONString
  descriptionJson: JSONString @deprecated(reason: "This field will be removed in Saleor 4.0. Use the `description` field instead.")
  translation(languageCode: LanguageCodeEnum!): ProductTranslation
  product: Product @deprecated(reason: "This field will be removed in Saleor 4.0. Get model fields from the root level queries.")
  attributeValues: [AttributeValueTranslatableContent!]!
}

type ProductTranslate {
  translationErrors: [TranslationError!]! @deprecated(reason: "This field will be removed in Saleor 4.0. Use `errors` field instead.")
  errors: [TranslationError!]!
  product: Product
}

type ProductTranslation implements Node {
  id: ID!
  seoTitle: String
  seoDescription: String
  name: String
  description: JSONString
  language: LanguageDisplay!
  descriptionJson: JSONString @deprecated(reason: "This field will be removed in Saleor 4.0. Use the `description` field instead.")
}

type ProductType implements Node & ObjectWithMetadata {
  id: ID!
  name: String!
  slug: String!
  hasVariants: Boolean!
  isShippingRequired: Boolean!
  isDigital: Boolean!
  weight: Weight
  privateMetadata: [MetadataItem]!
  metadata: [MetadataItem]!
  kind: ProductTypeKindEnum!
  products(channel: String, before: String, after: String, first: Int, last: Int): ProductCountableConnection @deprecated(reason: "This field will be removed in Saleor 4.0. Use the top-level `products` query with the `productTypes` filter.")
  taxType: TaxType
  variantAttributes(variantSelection: VariantAttributeScope): [Attribute] @deprecated(reason: "This field will be removed in Saleor 4.0. Use `assignedVariantAttributes` instead.")
  assignedVariantAttributes(variantSelection: VariantAttributeScope): [AssignedVariantAttribute]
  productAttributes: [Attribute]
  availableAttributes(filter: AttributeFilterInput, before: String, after: String, first: Int, last: Int): AttributeCountableConnection
}

type ProductTypeBulkDelete {
  count: Int!
  productErrors: [ProductError!]! @deprecated(reason: "This field will be removed in Saleor 4.0. Use `errors` field instead.")
  errors: [ProductError!]!
}

enum ProductTypeConfigurable {
  CONFIGURABLE
  SIMPLE
}

type ProductTypeCountableConnection {
  pageInfo: PageInfo!
  edges: [ProductTypeCountableEdge!]!
  totalCount: Int
}

type ProductTypeCountableEdge {
  node: ProductType!
  cursor: String!
}

type ProductTypeCreate {
  productErrors: [ProductError!]! @deprecated(reason: "This field will be removed in Saleor 4.0. Use `errors` field instead.")
  errors: [ProductError!]!
  productType: ProductType
}

type ProductTypeDelete {
  productErrors: [ProductError!]! @deprecated(reason: "This field will be removed in Saleor 4.0. Use `errors` field instead.")
  errors: [ProductError!]!
  productType: ProductType
}

enum ProductTypeEnum {
  DIGITAL
  SHIPPABLE
}

input ProductTypeFilterInput {
  search: String
  configurable: ProductTypeConfigurable
  productType: ProductTypeEnum
  metadata: [MetadataFilter]
  kind: ProductTypeKindEnum
  ids: [ID]
}

input ProductTypeInput {
  name: String
  slug: String
  kind: ProductTypeKindEnum
  hasVariants: Boolean
  productAttributes: [ID]
  variantAttributes: [ID]
  isShippingRequired: Boolean
  isDigital: Boolean
  weight: WeightScalar
  taxCode: String
}

enum ProductTypeKindEnum {
  NORMAL
  GIFT_CARD
}

type ProductTypeReorderAttributes {
  productType: ProductType
  productErrors: [ProductError!]! @deprecated(reason: "This field will be removed in Saleor 4.0. Use `errors` field instead.")
  errors: [ProductError!]!
}

enum ProductTypeSortField {
  NAME
  DIGITAL
  SHIPPING_REQUIRED
}

input ProductTypeSortingInput {
  direction: OrderDirection!
  field: ProductTypeSortField!
}

type ProductTypeUpdate {
  productErrors: [ProductError!]! @deprecated(reason: "This field will be removed in Saleor 4.0. Use `errors` field instead.")
  errors: [ProductError!]!
  productType: ProductType
}

type ProductUpdate {
  productErrors: [ProductError!]! @deprecated(reason: "This field will be removed in Saleor 4.0. Use `errors` field instead.")
  errors: [ProductError!]!
  product: Product
}

type ProductVariant implements Node & ObjectWithMetadata {
  id: ID!
  name: String!
  sku: String
  product: Product!
  trackInventory: Boolean!
  quantityLimitPerCustomer: Int
  weight: Weight
  privateMetadata: [MetadataItem]!
  metadata: [MetadataItem]!
  channel: String
  channelListings: [ProductVariantChannelListing!]
  pricing(address: AddressInput): VariantPricingInfo
  attributes(variantSelection: VariantAttributeScope): [SelectedAttribute!]!
  margin: Int
  quantityOrdered: Int
  revenue(period: ReportingPeriod): TaxedMoney
  images: [ProductImage] @deprecated(reason: "This field will be removed in Saleor 4.0. Use the `media` field instead.")
  media: [ProductMedia!]
  translation(languageCode: LanguageCodeEnum!): ProductVariantTranslation
  digitalContent: DigitalContent
  stocks(address: AddressInput, countryCode: CountryCode): [Stock]
  quantityAvailable(address: AddressInput, countryCode: CountryCode): Int
  preorder: PreorderData
}

type ProductVariantBulkCreate {
  count: Int!
  productVariants: [ProductVariant!]!
  bulkProductErrors: [BulkProductError!]! @deprecated(reason: "This field will be removed in Saleor 4.0. Use `errors` field instead.")
  errors: [BulkProductError!]!
}

input ProductVariantBulkCreateInput {
  attributes: [BulkAttributeValueInput!]!
  sku: String
  trackInventory: Boolean
  weight: WeightScalar
  preorder: PreorderSettingsInput
  quantityLimitPerCustomer: Int
  stocks: [StockInput!]
  channelListings: [ProductVariantChannelListingAddInput!]
}

type ProductVariantBulkDelete {
  count: Int!
  productErrors: [ProductError!]! @deprecated(reason: "This field will be removed in Saleor 4.0. Use `errors` field instead.")
  errors: [ProductError!]!
}

type ProductVariantChannelListing implements Node {
  id: ID!
  channel: Channel!
  price: Money
  costPrice: Money
  margin: Int
  preorderThreshold: PreorderThreshold
}

input ProductVariantChannelListingAddInput {
  channelId: ID!
  price: PositiveDecimal!
  costPrice: PositiveDecimal
  preorderThreshold: Int
}

type ProductVariantChannelListingUpdate {
  variant: ProductVariant
  productChannelListingErrors: [ProductChannelListingError!]! @deprecated(reason: "This field will be removed in Saleor 4.0. Use `errors` field instead.")
  errors: [ProductChannelListingError!]!
}

type ProductVariantCountableConnection {
  pageInfo: PageInfo!
  edges: [ProductVariantCountableEdge!]!
  totalCount: Int
}

type ProductVariantCountableEdge {
  node: ProductVariant!
  cursor: String!
}

type ProductVariantCreate {
  productErrors: [ProductError!]! @deprecated(reason: "This field will be removed in Saleor 4.0. Use `errors` field instead.")
  errors: [ProductError!]!
  productVariant: ProductVariant
}

input ProductVariantCreateInput {
  attributes: [AttributeValueInput!]!
  sku: String
  trackInventory: Boolean
  weight: WeightScalar
  preorder: PreorderSettingsInput
  quantityLimitPerCustomer: Int
  product: ID!
  stocks: [StockInput!]
}

type ProductVariantDelete {
  productErrors: [ProductError!]! @deprecated(reason: "This field will be removed in Saleor 4.0. Use `errors` field instead.")
  errors: [ProductError!]!
  productVariant: ProductVariant
}

input ProductVariantFilterInput {
  search: String
  sku: [String]
  metadata: [MetadataFilter]
  isPreorder: Boolean
}

input ProductVariantInput {
  attributes: [AttributeValueInput!]
  sku: String
  trackInventory: Boolean
  weight: WeightScalar
  preorder: PreorderSettingsInput
  quantityLimitPerCustomer: Int
}

type ProductVariantPreorderDeactivate {
  productVariant: ProductVariant
  errors: [ProductError!]!
}

type ProductVariantReorder {
  product: Product
  productErrors: [ProductError!]! @deprecated(reason: "This field will be removed in Saleor 4.0. Use `errors` field instead.")
  errors: [ProductError!]!
}

type ProductVariantReorderAttributeValues {
  productVariant: ProductVariant
  productErrors: [ProductError!]! @deprecated(reason: "This field will be removed in Saleor 4.0. Use `errors` field instead.")
  errors: [ProductError!]!
}

type ProductVariantSetDefault {
  product: Product
  productErrors: [ProductError!]! @deprecated(reason: "This field will be removed in Saleor 4.0. Use `errors` field instead.")
  errors: [ProductError!]!
}

type ProductVariantStocksCreate {
  productVariant: ProductVariant
  bulkStockErrors: [BulkStockError!]! @deprecated(reason: "This field will be removed in Saleor 4.0. Use `errors` field instead.")
  errors: [BulkStockError!]!
}

type ProductVariantStocksDelete {
  productVariant: ProductVariant
  stockErrors: [StockError!]! @deprecated(reason: "This field will be removed in Saleor 4.0. Use `errors` field instead.")
  errors: [StockError!]!
}

type ProductVariantStocksUpdate {
  productVariant: ProductVariant
  bulkStockErrors: [BulkStockError!]! @deprecated(reason: "This field will be removed in Saleor 4.0. Use `errors` field instead.")
  errors: [BulkStockError!]!
}

type ProductVariantTranslatableContent implements Node {
  id: ID!
  name: String!
  translation(languageCode: LanguageCodeEnum!): ProductVariantTranslation
  productVariant: ProductVariant @deprecated(reason: "This field will be removed in Saleor 4.0. Get model fields from the root level queries.")
  attributeValues: [AttributeValueTranslatableContent!]!
}

type ProductVariantTranslate {
  translationErrors: [TranslationError!]! @deprecated(reason: "This field will be removed in Saleor 4.0. Use `errors` field instead.")
  errors: [TranslationError!]!
  productVariant: ProductVariant
}

type ProductVariantTranslation implements Node {
  id: ID!
  name: String!
  language: LanguageDisplay!
}

type ProductVariantUpdate {
  productErrors: [ProductError!]! @deprecated(reason: "This field will be removed in Saleor 4.0. Use `errors` field instead.")
  errors: [ProductError!]!
  productVariant: ProductVariant
}

input PublishableChannelListingInput {
  channelId: ID!
  isPublished: Boolean
  publicationDate: Date
}

type Query {
  webhook(id: ID!): Webhook
  webhookEvents: [WebhookEvent] @deprecated(reason: "This field will be removed in Saleor 4.0. Use `WebhookEventTypeAsyncEnum` and `WebhookEventTypeSyncEnum` to get available event types.")
  webhookSamplePayload(eventType: WebhookSampleEventTypeEnum!): JSONString
  warehouse(id: ID!): Warehouse
  warehouses(filter: WarehouseFilterInput, sortBy: WarehouseSortingInput, before: String, after: String, first: Int, last: Int): WarehouseCountableConnection
  translations(kind: TranslatableKinds!, before: String, after: String, first: Int, last: Int): TranslatableItemConnection
  translation(id: ID!, kind: TranslatableKinds!): TranslatableItem
  stock(id: ID!): Stock
  stocks(filter: StockFilterInput, before: String, after: String, first: Int, last: Int): StockCountableConnection
  shop: Shop!
  orderSettings: OrderSettings
  giftCardSettings: GiftCardSettings!
  shippingZone(id: ID!, channel: String): ShippingZone
  shippingZones(filter: ShippingZoneFilterInput, channel: String, before: String, after: String, first: Int, last: Int): ShippingZoneCountableConnection
  digitalContent(id: ID!): DigitalContent
  digitalContents(before: String, after: String, first: Int, last: Int): DigitalContentCountableConnection
  categories(filter: CategoryFilterInput, sortBy: CategorySortingInput, level: Int, before: String, after: String, first: Int, last: Int): CategoryCountableConnection
  category(id: ID, slug: String): Category
  collection(id: ID, slug: String, channel: String): Collection
  collections(filter: CollectionFilterInput, sortBy: CollectionSortingInput, channel: String, before: String, after: String, first: Int, last: Int): CollectionCountableConnection
  product(id: ID, slug: String, channel: String): Product
  products(filter: ProductFilterInput, sortBy: ProductOrder, channel: String, before: String, after: String, first: Int, last: Int): ProductCountableConnection
  productType(id: ID!): ProductType
  productTypes(filter: ProductTypeFilterInput, sortBy: ProductTypeSortingInput, before: String, after: String, first: Int, last: Int): ProductTypeCountableConnection
  productVariant(id: ID, sku: String, channel: String): ProductVariant
  productVariants(ids: [ID], channel: String, filter: ProductVariantFilterInput, before: String, after: String, first: Int, last: Int): ProductVariantCountableConnection
  reportProductSales(period: ReportingPeriod!, channel: String!, before: String, after: String, first: Int, last: Int): ProductVariantCountableConnection
  payment(id: ID!): Payment
  payments(filter: PaymentFilterInput, before: String, after: String, first: Int, last: Int): PaymentCountableConnection
  page(id: ID, slug: String): Page
  pages(sortBy: PageSortingInput, filter: PageFilterInput, before: String, after: String, first: Int, last: Int): PageCountableConnection
  pageType(id: ID!): PageType
  pageTypes(sortBy: PageTypeSortingInput, filter: PageTypeFilterInput, before: String, after: String, first: Int, last: Int): PageTypeCountableConnection
  homepageEvents(before: String, after: String, first: Int, last: Int): OrderEventCountableConnection
  order(id: ID!): Order
  orders(sortBy: OrderSortingInput, filter: OrderFilterInput, channel: String, before: String, after: String, first: Int, last: Int): OrderCountableConnection
  draftOrders(sortBy: OrderSortingInput, filter: OrderDraftFilterInput, before: String, after: String, first: Int, last: Int): OrderCountableConnection
  ordersTotal(period: ReportingPeriod, channel: String): TaxedMoney
  orderByToken(token: UUID!): Order
  menu(channel: String, id: ID, name: String, slug: String): Menu
  menus(channel: String, sortBy: MenuSortingInput, filter: MenuFilterInput, before: String, after: String, first: Int, last: Int): MenuCountableConnection
  menuItem(id: ID!, channel: String): MenuItem
  menuItems(channel: String, sortBy: MenuItemSortingInput, filter: MenuItemFilterInput, before: String, after: String, first: Int, last: Int): MenuItemCountableConnection
  giftCard(id: ID!): GiftCard
  giftCards(sortBy: GiftCardSortingInput, filter: GiftCardFilterInput, before: String, after: String, first: Int, last: Int): GiftCardCountableConnection
  giftCardCurrencies: [String!]!
  plugin(id: ID!): Plugin
  plugins(filter: PluginFilterInput, sortBy: PluginSortingInput, before: String, after: String, first: Int, last: Int): PluginCountableConnection
  sale(id: ID!, channel: String): Sale
  sales(filter: SaleFilterInput, sortBy: SaleSortingInput, query: String, channel: String, before: String, after: String, first: Int, last: Int): SaleCountableConnection
  voucher(id: ID!, channel: String): Voucher
  vouchers(filter: VoucherFilterInput, sortBy: VoucherSortingInput, query: String, channel: String, before: String, after: String, first: Int, last: Int): VoucherCountableConnection
  exportFile(id: ID!): ExportFile
  exportFiles(filter: ExportFileFilterInput, sortBy: ExportFileSortingInput, before: String, after: String, first: Int, last: Int): ExportFileCountableConnection
  taxTypes: [TaxType]
  checkout(token: UUID): Checkout
  checkouts(sortBy: CheckoutSortingInput, filter: CheckoutFilterInput, channel: String, before: String, after: String, first: Int, last: Int): CheckoutCountableConnection
  checkoutLines(before: String, after: String, first: Int, last: Int): CheckoutLineCountableConnection
  channel(id: ID): Channel
  channels: [Channel!]
  attributes(filter: AttributeFilterInput, sortBy: AttributeSortingInput, channel: String, before: String, after: String, first: Int, last: Int): AttributeCountableConnection
  attribute(id: ID, slug: String): Attribute
  appsInstallations: [AppInstallation!]!
  apps(filter: AppFilterInput, sortBy: AppSortingInput, before: String, after: String, first: Int, last: Int): AppCountableConnection
  app(id: ID): App
  appExtensions(filter: AppExtensionFilterInput, before: String, after: String, first: Int, last: Int): AppExtensionCountableConnection
  appExtension(id: ID!): AppExtension
  addressValidationRules(countryCode: CountryCode!, countryArea: String, city: String, cityArea: String): AddressValidationData
  address(id: ID!): Address
  customers(filter: CustomerFilterInput, sortBy: UserSortingInput, before: String, after: String, first: Int, last: Int): UserCountableConnection
  permissionGroups(filter: PermissionGroupFilterInput, sortBy: PermissionGroupSortingInput, before: String, after: String, first: Int, last: Int): GroupCountableConnection
  permissionGroup(id: ID!): Group
  me: User
  staffUsers(filter: StaffUserInput, sortBy: UserSortingInput, before: String, after: String, first: Int, last: Int): UserCountableConnection
  user(id: ID, email: String): User
  _entities(representations: [_Any]): [_Entity]
  _service: _Service
}

type ReducedRate {
  rate: Float!
  rateType: String!
}

type RefreshToken {
  token: String
  user: User
  accountErrors: [AccountError!]! @deprecated(reason: "This field will be removed in Saleor 4.0. Use `errors` field instead.")
  errors: [AccountError!]!
}

input ReorderInput {
  id: ID!
  sortOrder: Int
}

enum ReportingPeriod {
  TODAY
  THIS_MONTH
}

type RequestEmailChange {
  user: User
  accountErrors: [AccountError!]! @deprecated(reason: "This field will be removed in Saleor 4.0. Use `errors` field instead.")
  errors: [AccountError!]!
}

type RequestPasswordReset {
  accountErrors: [AccountError!]! @deprecated(reason: "This field will be removed in Saleor 4.0. Use `errors` field instead.")
  errors: [AccountError!]!
}

type Sale implements Node & ObjectWithMetadata {
  id: ID!
  name: String!
  type: SaleType!
  startDate: DateTime!
  endDate: DateTime
  privateMetadata: [MetadataItem]!
  metadata: [MetadataItem]!
  categories(before: String, after: String, first: Int, last: Int): CategoryCountableConnection
  collections(before: String, after: String, first: Int, last: Int): CollectionCountableConnection
  products(before: String, after: String, first: Int, last: Int): ProductCountableConnection
  variants(before: String, after: String, first: Int, last: Int): ProductVariantCountableConnection
  translation(languageCode: LanguageCodeEnum!): SaleTranslation
  channelListings: [SaleChannelListing!]
  discountValue: Float
  currency: String
}

type SaleAddCatalogues {
  sale: Sale
  discountErrors: [DiscountError!]! @deprecated(reason: "This field will be removed in Saleor 4.0. Use `errors` field instead.")
  errors: [DiscountError!]!
}

type SaleBulkDelete {
  count: Int!
  discountErrors: [DiscountError!]! @deprecated(reason: "This field will be removed in Saleor 4.0. Use `errors` field instead.")
  errors: [DiscountError!]!
}

type SaleChannelListing implements Node {
  id: ID!
  channel: Channel!
  discountValue: Float!
  currency: String!
}

input SaleChannelListingAddInput {
  channelId: ID!
  discountValue: PositiveDecimal!
}

input SaleChannelListingInput {
  addChannels: [SaleChannelListingAddInput!]
  removeChannels: [ID!]
}

type SaleChannelListingUpdate {
  sale: Sale
  discountErrors: [DiscountError!]! @deprecated(reason: "This field will be removed in Saleor 4.0. Use `errors` field instead.")
  errors: [DiscountError!]!
}

type SaleCountableConnection {
  pageInfo: PageInfo!
  edges: [SaleCountableEdge!]!
  totalCount: Int
}

type SaleCountableEdge {
  node: Sale!
  cursor: String!
}

type SaleCreate {
  discountErrors: [DiscountError!]! @deprecated(reason: "This field will be removed in Saleor 4.0. Use `errors` field instead.")
  errors: [DiscountError!]!
  sale: Sale
}

type SaleDelete {
  discountErrors: [DiscountError!]! @deprecated(reason: "This field will be removed in Saleor 4.0. Use `errors` field instead.")
  errors: [DiscountError!]!
  sale: Sale
}

input SaleFilterInput {
  status: [DiscountStatusEnum]
  saleType: DiscountValueTypeEnum
  started: DateTimeRangeInput
  search: String
  metadata: [MetadataFilter]
}

input SaleInput {
  name: String
  type: DiscountValueTypeEnum
  value: PositiveDecimal
  products: [ID]
  variants: [ID]
  categories: [ID]
  collections: [ID]
  startDate: DateTime
  endDate: DateTime
}

type SaleRemoveCatalogues {
  sale: Sale
  discountErrors: [DiscountError!]! @deprecated(reason: "This field will be removed in Saleor 4.0. Use `errors` field instead.")
  errors: [DiscountError!]!
}

enum SaleSortField {
  NAME
  START_DATE
  END_DATE
  VALUE
  TYPE
}

input SaleSortingInput {
  direction: OrderDirection!
  channel: String
  field: SaleSortField!
}

type SaleTranslatableContent implements Node {
  id: ID!
  name: String!
  translation(languageCode: LanguageCodeEnum!): SaleTranslation
  sale: Sale @deprecated(reason: "This field will be removed in Saleor 4.0. Get model fields from the root level queries.")
}

type SaleTranslate {
  translationErrors: [TranslationError!]! @deprecated(reason: "This field will be removed in Saleor 4.0. Use `errors` field instead.")
  errors: [TranslationError!]!
  sale: Sale
}

type SaleTranslation implements Node {
  id: ID!
  name: String
  language: LanguageDisplay!
}

enum SaleType {
  FIXED
  PERCENTAGE
}

type SaleUpdate {
  discountErrors: [DiscountError!]! @deprecated(reason: "This field will be removed in Saleor 4.0. Use `errors` field instead.")
  errors: [DiscountError!]!
  sale: Sale
}

type SelectedAttribute {
  attribute: Attribute!
  values: [AttributeValue]!
}

input SeoInput {
  title: String
  description: String
}

type SetPassword {
  token: String
  refreshToken: String
  csrfToken: String
  user: User
  accountErrors: [AccountError!]! @deprecated(reason: "This field will be removed in Saleor 4.0. Use `errors` field instead.")
  errors: [AccountError!]!
}

type ShippingError {
  field: String
  message: String
  code: ShippingErrorCode!
  warehouses: [ID!]
  channels: [ID!]
}

enum ShippingErrorCode {
  ALREADY_EXISTS
  GRAPHQL_ERROR
  INVALID
  MAX_LESS_THAN_MIN
  NOT_FOUND
  REQUIRED
  UNIQUE
  DUPLICATED_INPUT_ITEM
}

type ShippingMethod implements Node & ObjectWithMetadata {
  id: ID!
  privateMetadata: [MetadataItem]!
  metadata: [MetadataItem]!
  name: String!
  description: JSONString
  type: ShippingMethodTypeEnum
  translation(languageCode: LanguageCodeEnum!): ShippingMethodTranslation
  channelListings: [ShippingMethodChannelListing!]
  price: Money
  maximumOrderPrice: Money
  minimumOrderPrice: Money
  postalCodeRules: [ShippingMethodPostalCodeRule]
  excludedProducts(before: String, after: String, first: Int, last: Int): ProductCountableConnection
  minimumOrderWeight: Weight
  maximumOrderWeight: Weight
  maximumDeliveryDays: Int
  minimumDeliveryDays: Int
}

type ShippingMethodChannelListing implements Node {
  id: ID!
  channel: Channel!
  minimumOrderPrice: Money
  maximumOrderPrice: Money
  price: Money
}

input ShippingMethodChannelListingAddInput {
  channelId: ID!
  price: PositiveDecimal
  minimumOrderPrice: PositiveDecimal
  maximumOrderPrice: PositiveDecimal
}

input ShippingMethodChannelListingInput {
  addChannels: [ShippingMethodChannelListingAddInput!]
  removeChannels: [ID!]
}

type ShippingMethodChannelListingUpdate {
  shippingMethod: ShippingMethod
  shippingErrors: [ShippingError!]! @deprecated(reason: "This field will be removed in Saleor 4.0. Use `errors` field instead.")
  errors: [ShippingError!]!
}

type ShippingMethodPostalCodeRule implements Node {
  start: String
  end: String
  inclusionType: PostalCodeRuleInclusionTypeEnum
  id: ID!
}

type ShippingMethodTranslatableContent implements Node {
  id: ID!
  name: String!
  description: JSONString
  translation(languageCode: LanguageCodeEnum!): ShippingMethodTranslation
  shippingMethod: ShippingMethod @deprecated(reason: "This field will be removed in Saleor 4.0. Get model fields from the root level queries.")
}

type ShippingMethodTranslation implements Node {
  id: ID!
  name: String
  description: JSONString
  language: LanguageDisplay!
}

enum ShippingMethodTypeEnum {
  PRICE
  WEIGHT
}

input ShippingPostalCodeRulesCreateInputRange {
  start: String!
  end: String
}

type ShippingPriceBulkDelete {
  count: Int!
  shippingErrors: [ShippingError!]! @deprecated(reason: "This field will be removed in Saleor 4.0. Use `errors` field instead.")
  errors: [ShippingError!]!
}

type ShippingPriceCreate {
  shippingZone: ShippingZone
  shippingMethod: ShippingMethod
  shippingErrors: [ShippingError!]! @deprecated(reason: "This field will be removed in Saleor 4.0. Use `errors` field instead.")
  errors: [ShippingError!]!
}

type ShippingPriceDelete {
  shippingMethod: ShippingMethod
  shippingZone: ShippingZone
  shippingErrors: [ShippingError!]! @deprecated(reason: "This field will be removed in Saleor 4.0. Use `errors` field instead.")
  errors: [ShippingError!]!
}

type ShippingPriceExcludeProducts {
  shippingMethod: ShippingMethod
  shippingErrors: [ShippingError!]! @deprecated(reason: "This field will be removed in Saleor 4.0. Use `errors` field instead.")
  errors: [ShippingError!]!
}

input ShippingPriceExcludeProductsInput {
  products: [ID]!
}

input ShippingPriceInput {
  name: String
  description: JSONString
  minimumOrderWeight: WeightScalar
  maximumOrderWeight: WeightScalar
  maximumDeliveryDays: Int
  minimumDeliveryDays: Int
  type: ShippingMethodTypeEnum
  shippingZone: ID
  addPostalCodeRules: [ShippingPostalCodeRulesCreateInputRange!]
  deletePostalCodeRules: [ID!]
  inclusionType: PostalCodeRuleInclusionTypeEnum
}

type ShippingPriceRemoveProductFromExclude {
  shippingMethod: ShippingMethod
  shippingErrors: [ShippingError!]! @deprecated(reason: "This field will be removed in Saleor 4.0. Use `errors` field instead.")
  errors: [ShippingError!]!
}

type ShippingPriceTranslate {
  translationErrors: [TranslationError!]! @deprecated(reason: "This field will be removed in Saleor 4.0. Use `errors` field instead.")
  errors: [TranslationError!]!
  shippingMethod: ShippingMethod
}

input ShippingPriceTranslationInput {
  name: String
  description: JSONString
}

type ShippingPriceUpdate {
  shippingZone: ShippingZone
  shippingMethod: ShippingMethod
  shippingErrors: [ShippingError!]! @deprecated(reason: "This field will be removed in Saleor 4.0. Use `errors` field instead.")
  errors: [ShippingError!]!
}

type ShippingZone implements Node & ObjectWithMetadata {
  id: ID!
  name: String!
  default: Boolean!
  privateMetadata: [MetadataItem]!
  metadata: [MetadataItem]!
  priceRange: MoneyRange
  countries: [CountryDisplay]
  shippingMethods: [ShippingMethod]
  warehouses: [Warehouse!]!
  channels: [Channel!]!
  description: String
}

type ShippingZoneBulkDelete {
  count: Int!
  shippingErrors: [ShippingError!]! @deprecated(reason: "This field will be removed in Saleor 4.0. Use `errors` field instead.")
  errors: [ShippingError!]!
}

type ShippingZoneCountableConnection {
  pageInfo: PageInfo!
  edges: [ShippingZoneCountableEdge!]!
  totalCount: Int
}

type ShippingZoneCountableEdge {
  node: ShippingZone!
  cursor: String!
}

type ShippingZoneCreate {
  shippingErrors: [ShippingError!]! @deprecated(reason: "This field will be removed in Saleor 4.0. Use `errors` field instead.")
  errors: [ShippingError!]!
  shippingZone: ShippingZone
}

input ShippingZoneCreateInput {
  name: String
  description: String
  countries: [String]
  default: Boolean
  addWarehouses: [ID]
  addChannels: [ID!]
}

type ShippingZoneDelete {
  shippingErrors: [ShippingError!]! @deprecated(reason: "This field will be removed in Saleor 4.0. Use `errors` field instead.")
  errors: [ShippingError!]!
  shippingZone: ShippingZone
}

input ShippingZoneFilterInput {
  search: String
  channels: [ID]
}

type ShippingZoneUpdate {
  shippingErrors: [ShippingError!]! @deprecated(reason: "This field will be removed in Saleor 4.0. Use `errors` field instead.")
  errors: [ShippingError!]!
  shippingZone: ShippingZone
}

input ShippingZoneUpdateInput {
  name: String
  description: String
  countries: [String]
  default: Boolean
  addWarehouses: [ID]
  addChannels: [ID!]
  removeWarehouses: [ID]
  removeChannels: [ID!]
}

type Shop {
  availablePaymentGateways(currency: String, channel: String): [PaymentGateway!]!
  availableExternalAuthentications: [ExternalAuthentication!]!
  availableShippingMethods(channel: String!, address: AddressInput): [ShippingMethod]
  channelCurrencies: [String!]!
  countries(languageCode: LanguageCodeEnum): [CountryDisplay!]!
  defaultCountry: CountryDisplay
  defaultMailSenderName: String
  defaultMailSenderAddress: String
  description: String
  domain: Domain!
  languages: [LanguageDisplay]!
  name: String!
  permissions: [Permission]!
  phonePrefixes: [String]!
  headerText: String
  includeTaxesInPrices: Boolean!
  fulfillmentAutoApprove: Boolean!
  fulfillmentAllowUnpaid: Boolean!
  displayGrossPrices: Boolean!
  chargeTaxesOnShipping: Boolean!
  trackInventoryByDefault: Boolean
  defaultWeightUnit: WeightUnitsEnum
  translation(languageCode: LanguageCodeEnum!): ShopTranslation
  automaticFulfillmentDigitalProducts: Boolean
  reserveStockDurationAnonymousUser: Int
  reserveStockDurationAuthenticatedUser: Int
  limitQuantityPerCheckout: Int
  defaultDigitalMaxDownloads: Int
  defaultDigitalUrlValidDays: Int
  companyAddress: Address
  customerSetPasswordUrl: String
  staffNotificationRecipients: [StaffNotificationRecipient]
  limits: LimitInfo!
  version: String!
}

type ShopAddressUpdate {
  shop: Shop
  shopErrors: [ShopError!]! @deprecated(reason: "This field will be removed in Saleor 4.0. Use `errors` field instead.")
  errors: [ShopError!]!
}

type ShopDomainUpdate {
  shop: Shop
  shopErrors: [ShopError!]! @deprecated(reason: "This field will be removed in Saleor 4.0. Use `errors` field instead.")
  errors: [ShopError!]!
}

type ShopError {
  field: String
  message: String
  code: ShopErrorCode!
}

enum ShopErrorCode {
  ALREADY_EXISTS
  CANNOT_FETCH_TAX_RATES
  GRAPHQL_ERROR
  INVALID
  NOT_FOUND
  REQUIRED
  UNIQUE
}

type ShopFetchTaxRates {
  shop: Shop
  shopErrors: [ShopError!]! @deprecated(reason: "This field will be removed in Saleor 4.0. Use `errors` field instead.")
  errors: [ShopError!]!
}

input ShopSettingsInput {
  headerText: String
  description: String
  includeTaxesInPrices: Boolean
  displayGrossPrices: Boolean
  chargeTaxesOnShipping: Boolean
  trackInventoryByDefault: Boolean
  defaultWeightUnit: WeightUnitsEnum
  automaticFulfillmentDigitalProducts: Boolean
  fulfillmentAutoApprove: Boolean
  fulfillmentAllowUnpaid: Boolean
  defaultDigitalMaxDownloads: Int
  defaultDigitalUrlValidDays: Int
  defaultMailSenderName: String
  defaultMailSenderAddress: String
  customerSetPasswordUrl: String
  reserveStockDurationAnonymousUser: Int
  reserveStockDurationAuthenticatedUser: Int
  limitQuantityPerCheckout: Int
}

type ShopSettingsTranslate {
  shop: Shop
  translationErrors: [TranslationError!]! @deprecated(reason: "This field will be removed in Saleor 4.0. Use `errors` field instead.")
  errors: [TranslationError!]!
}

input ShopSettingsTranslationInput {
  headerText: String
  description: String
}

type ShopSettingsUpdate {
  shop: Shop
  shopErrors: [ShopError!]! @deprecated(reason: "This field will be removed in Saleor 4.0. Use `errors` field instead.")
  errors: [ShopError!]!
}

type ShopTranslation implements Node {
  id: ID!
  headerText: String!
  description: String!
  language: LanguageDisplay!
}

input SiteDomainInput {
  domain: String
  name: String
}

type StaffBulkDelete {
  count: Int!
  staffErrors: [StaffError!]! @deprecated(reason: "This field will be removed in Saleor 4.0. Use `errors` field instead.")
  errors: [StaffError!]!
}

type StaffCreate {
  staffErrors: [StaffError!]! @deprecated(reason: "This field will be removed in Saleor 4.0. Use `errors` field instead.")
  errors: [StaffError!]!
  user: User
}

input StaffCreateInput {
  firstName: String
  lastName: String
  email: String
  isActive: Boolean
  note: String
  addGroups: [ID!]
  redirectUrl: String
}

type StaffDelete {
  staffErrors: [StaffError!]! @deprecated(reason: "This field will be removed in Saleor 4.0. Use `errors` field instead.")
  errors: [StaffError!]!
  user: User
}

type StaffError {
  field: String
  message: String
  code: AccountErrorCode!
  addressType: AddressTypeEnum
  permissions: [PermissionEnum!]
  groups: [ID!]
  users: [ID!]
}

enum StaffMemberStatus {
  ACTIVE
  DEACTIVATED
}

type StaffNotificationRecipient implements Node {
  user: User
  active: Boolean
  id: ID!
  email: String
}

type StaffNotificationRecipientCreate {
  shopErrors: [ShopError!]! @deprecated(reason: "This field will be removed in Saleor 4.0. Use `errors` field instead.")
  errors: [ShopError!]!
  staffNotificationRecipient: StaffNotificationRecipient
}

type StaffNotificationRecipientDelete {
  shopErrors: [ShopError!]! @deprecated(reason: "This field will be removed in Saleor 4.0. Use `errors` field instead.")
  errors: [ShopError!]!
  staffNotificationRecipient: StaffNotificationRecipient
}

input StaffNotificationRecipientInput {
  user: ID
  email: String
  active: Boolean
}

type StaffNotificationRecipientUpdate {
  shopErrors: [ShopError!]! @deprecated(reason: "This field will be removed in Saleor 4.0. Use `errors` field instead.")
  errors: [ShopError!]!
  staffNotificationRecipient: StaffNotificationRecipient
}

type StaffUpdate {
  staffErrors: [StaffError!]! @deprecated(reason: "This field will be removed in Saleor 4.0. Use `errors` field instead.")
  errors: [StaffError!]!
  user: User
}

input StaffUpdateInput {
  firstName: String
  lastName: String
  email: String
  isActive: Boolean
  note: String
  addGroups: [ID!]
  removeGroups: [ID!]
}

input StaffUserInput {
  status: StaffMemberStatus
  search: String
}

type Stock implements Node {
  warehouse: Warehouse!
  productVariant: ProductVariant!
  quantity: Int!
  id: ID!
  quantityAllocated: Int!
  quantityReserved: Int!
}

enum StockAvailability {
  IN_STOCK
  OUT_OF_STOCK
}

type StockCountableConnection {
  pageInfo: PageInfo!
  edges: [StockCountableEdge!]!
  totalCount: Int
}

type StockCountableEdge {
  node: Stock!
  cursor: String!
}

type StockError {
  field: String
  message: String
  code: StockErrorCode!
}

enum StockErrorCode {
  ALREADY_EXISTS
  GRAPHQL_ERROR
  INVALID
  NOT_FOUND
  REQUIRED
  UNIQUE
}

input StockFilterInput {
  quantity: Float
  search: String
}

input StockInput {
  warehouse: ID!
  quantity: Int!
}

enum StorePaymentMethodEnum {
  ON_SESSION
  OFF_SESSION
  NONE
}

type TaxType {
  description: String
  taxCode: String
}

type TaxedMoney {
  currency: String!
  gross: Money!
  net: Money!
  tax: Money!
}

type TaxedMoneyRange {
  start: TaxedMoney
  stop: TaxedMoney
}

type TimePeriod {
  amount: Int!
  type: TimePeriodTypeEnum!
}

input TimePeriodInputType {
  amount: Int!
  type: TimePeriodTypeEnum!
}

enum TimePeriodTypeEnum {
  DAY
  WEEK
  MONTH
  YEAR
}

type Transaction implements Node {
  id: ID!
  created: DateTime!
  payment: Payment!
  token: String!
  kind: TransactionKind!
  isSuccess: Boolean!
  error: String
  gatewayResponse: JSONString!
  amount: Money
}

enum TransactionKind {
  EXTERNAL
  AUTH
  PENDING
  ACTION_TO_CONFIRM
  REFUND
  REFUND_ONGOING
  CAPTURE
  VOID
  CONFIRM
  CANCEL
}

union TranslatableItem = ProductTranslatableContent | CollectionTranslatableContent | CategoryTranslatableContent | AttributeTranslatableContent | AttributeValueTranslatableContent | ProductVariantTranslatableContent | PageTranslatableContent | ShippingMethodTranslatableContent | SaleTranslatableContent | VoucherTranslatableContent | MenuItemTranslatableContent

type TranslatableItemConnection {
  pageInfo: PageInfo!
  edges: [TranslatableItemEdge!]!
  totalCount: Int
}

type TranslatableItemEdge {
  node: TranslatableItem!
  cursor: String!
}

enum TranslatableKinds {
  ATTRIBUTE
  ATTRIBUTE_VALUE
  CATEGORY
  COLLECTION
  MENU_ITEM
  PAGE
  PRODUCT
  SALE
  SHIPPING_METHOD
  VARIANT
  VOUCHER
}

type TranslationError {
  field: String
  message: String
  code: TranslationErrorCode!
}

enum TranslationErrorCode {
  GRAPHQL_ERROR
  NOT_FOUND
  REQUIRED
}

input TranslationInput {
  seoTitle: String
  seoDescription: String
  name: String
  description: JSONString
}

scalar UUID

input UpdateInvoiceInput {
  number: String
  url: String
}

type UpdateMetadata {
  metadataErrors: [MetadataError!]! @deprecated(reason: "This field will be removed in Saleor 4.0. Use `errors` field instead.")
  errors: [MetadataError!]!
  item: ObjectWithMetadata
}

type UpdatePrivateMetadata {
  metadataErrors: [MetadataError!]! @deprecated(reason: "This field will be removed in Saleor 4.0. Use `errors` field instead.")
  errors: [MetadataError!]!
  item: ObjectWithMetadata
}

scalar Upload

type UploadError {
  field: String
  message: String
  code: UploadErrorCode!
}

enum UploadErrorCode {
  GRAPHQL_ERROR
}

type User implements Node & ObjectWithMetadata {
  id: ID!
  lastLogin: DateTime
  email: String!
  firstName: String!
  lastName: String!
  isStaff: Boolean!
  isActive: Boolean!
  note: String
  dateJoined: DateTime!
  defaultShippingAddress: Address
  defaultBillingAddress: Address
  privateMetadata: [MetadataItem]!
  metadata: [MetadataItem]!
  addresses: [Address]
  checkout: Checkout @deprecated(reason: "This field will be removed in Saleor 4.0. Use the `checkout_tokens` field to fetch the user checkouts.")
  checkoutTokens(channel: String): [UUID!]
  giftCards(before: String, after: String, first: Int, last: Int): GiftCardCountableConnection
  orders(before: String, after: String, first: Int, last: Int): OrderCountableConnection
  userPermissions: [UserPermission]
  permissionGroups: [Group]
  editableGroups: [Group]
  avatar(size: Int): Image
  events: [CustomerEvent]
  storedPaymentSources(channel: String): [PaymentSource]
  languageCode: LanguageCodeEnum!
}

type UserAvatarDelete {
  user: User
  accountErrors: [AccountError!]! @deprecated(reason: "This field will be removed in Saleor 4.0. Use `errors` field instead.")
  errors: [AccountError!]!
}

type UserAvatarUpdate {
  user: User
  accountErrors: [AccountError!]! @deprecated(reason: "This field will be removed in Saleor 4.0. Use `errors` field instead.")
  errors: [AccountError!]!
}

type UserBulkSetActive {
  count: Int!
  accountErrors: [AccountError!]! @deprecated(reason: "This field will be removed in Saleor 4.0. Use `errors` field instead.")
  errors: [AccountError!]!
}

type UserCountableConnection {
  pageInfo: PageInfo!
  edges: [UserCountableEdge!]!
  totalCount: Int
}

type UserCountableEdge {
  node: User!
  cursor: String!
}

input UserCreateInput {
  defaultBillingAddress: AddressInput
  defaultShippingAddress: AddressInput
  firstName: String
  lastName: String
  email: String
  isActive: Boolean
  note: String
  languageCode: LanguageCodeEnum
  redirectUrl: String
  channel: String
}

type UserPermission {
  code: PermissionEnum!
  name: String!
  sourcePermissionGroups(userId: ID!): [Group!]
}

enum UserSortField {
  FIRST_NAME
  LAST_NAME
  EMAIL
  ORDER_COUNT
}

input UserSortingInput {
  direction: OrderDirection!
  field: UserSortField!
}

type VAT {
  countryCode: String!
  standardRate: Float
  reducedRates: [ReducedRate]!
}

enum VariantAttributeScope {
  ALL
  VARIANT_SELECTION
  NOT_VARIANT_SELECTION
}

type VariantMediaAssign {
  productVariant: ProductVariant
  media: ProductMedia
  productErrors: [ProductError!]! @deprecated(reason: "This field will be removed in Saleor 4.0. Use `errors` field instead.")
  errors: [ProductError!]!
}

type VariantMediaUnassign {
  productVariant: ProductVariant
  media: ProductMedia
  productErrors: [ProductError!]! @deprecated(reason: "This field will be removed in Saleor 4.0. Use `errors` field instead.")
  errors: [ProductError!]!
}

type VariantPricingInfo {
  onSale: Boolean
  discount: TaxedMoney
  discountLocalCurrency: TaxedMoney
  price: TaxedMoney
  priceUndiscounted: TaxedMoney
  priceLocalCurrency: TaxedMoney
}

type VerifyToken {
  user: User
  isValid: Boolean!
  payload: GenericScalar
  accountErrors: [AccountError!]! @deprecated(reason: "This field will be removed in Saleor 4.0. Use `errors` field instead.")
  errors: [AccountError!]!
}

enum VolumeUnitsEnum {
  CUBIC_MILLIMETER
  CUBIC_CENTIMETER
  CUBIC_DECIMETER
  CUBIC_METER
  LITER
  CUBIC_FOOT
  CUBIC_INCH
  CUBIC_YARD
  QT
  PINT
  FL_OZ
  ACRE_IN
  ACRE_FT
}

type Voucher implements Node & ObjectWithMetadata {
  id: ID!
  name: String
  type: VoucherTypeEnum!
  code: String!
  usageLimit: Int
  used: Int!
  startDate: DateTime!
  endDate: DateTime
  applyOncePerOrder: Boolean!
  applyOncePerCustomer: Boolean!
  onlyForStaff: Boolean!
  discountValueType: DiscountValueTypeEnum!
  minCheckoutItemsQuantity: Int
  privateMetadata: [MetadataItem]!
  metadata: [MetadataItem]!
  categories(before: String, after: String, first: Int, last: Int): CategoryCountableConnection
  collections(before: String, after: String, first: Int, last: Int): CollectionCountableConnection
  products(before: String, after: String, first: Int, last: Int): ProductCountableConnection
  variants(before: String, after: String, first: Int, last: Int): ProductVariantCountableConnection
  countries: [CountryDisplay]
  translation(languageCode: LanguageCodeEnum!): VoucherTranslation
  discountValue: Float
  currency: String
  minSpent: Money
  channelListings: [VoucherChannelListing!]
}

type VoucherAddCatalogues {
  voucher: Voucher
  discountErrors: [DiscountError!]! @deprecated(reason: "This field will be removed in Saleor 4.0. Use `errors` field instead.")
  errors: [DiscountError!]!
}

type VoucherBulkDelete {
  count: Int!
  discountErrors: [DiscountError!]! @deprecated(reason: "This field will be removed in Saleor 4.0. Use `errors` field instead.")
  errors: [DiscountError!]!
}

type VoucherChannelListing implements Node {
  id: ID!
  channel: Channel!
  discountValue: Float!
  currency: String!
  minSpent: Money
}

input VoucherChannelListingAddInput {
  channelId: ID!
  discountValue: PositiveDecimal
  minAmountSpent: PositiveDecimal
}

input VoucherChannelListingInput {
  addChannels: [VoucherChannelListingAddInput!]
  removeChannels: [ID!]
}

type VoucherChannelListingUpdate {
  voucher: Voucher
  discountErrors: [DiscountError!]! @deprecated(reason: "This field will be removed in Saleor 4.0. Use `errors` field instead.")
  errors: [DiscountError!]!
}

type VoucherCountableConnection {
  pageInfo: PageInfo!
  edges: [VoucherCountableEdge!]!
  totalCount: Int
}

type VoucherCountableEdge {
  node: Voucher!
  cursor: String!
}

type VoucherCreate {
  discountErrors: [DiscountError!]! @deprecated(reason: "This field will be removed in Saleor 4.0. Use `errors` field instead.")
  errors: [DiscountError!]!
  voucher: Voucher
}

type VoucherDelete {
  discountErrors: [DiscountError!]! @deprecated(reason: "This field will be removed in Saleor 4.0. Use `errors` field instead.")
  errors: [DiscountError!]!
  voucher: Voucher
}

enum VoucherDiscountType {
  FIXED
  PERCENTAGE
  SHIPPING
}

input VoucherFilterInput {
  status: [DiscountStatusEnum]
  timesUsed: IntRangeInput
  discountType: [VoucherDiscountType]
  started: DateTimeRangeInput
  search: String
  metadata: [MetadataFilter]
}

input VoucherInput {
  type: VoucherTypeEnum
  name: String
  code: String
  startDate: DateTime
  endDate: DateTime
  discountValueType: DiscountValueTypeEnum
  products: [ID]
  variants: [ID]
  collections: [ID]
  categories: [ID]
  minCheckoutItemsQuantity: Int
  countries: [String]
  applyOncePerOrder: Boolean
  applyOncePerCustomer: Boolean
  onlyForStaff: Boolean
  usageLimit: Int
}

type VoucherRemoveCatalogues {
  voucher: Voucher
  discountErrors: [DiscountError!]! @deprecated(reason: "This field will be removed in Saleor 4.0. Use `errors` field instead.")
  errors: [DiscountError!]!
}

enum VoucherSortField {
  CODE
  START_DATE
  END_DATE
  VALUE
  TYPE
  USAGE_LIMIT
  MINIMUM_SPENT_AMOUNT
}

input VoucherSortingInput {
  direction: OrderDirection!
  channel: String
  field: VoucherSortField!
}

type VoucherTranslatableContent implements Node {
  id: ID!
  name: String
  translation(languageCode: LanguageCodeEnum!): VoucherTranslation
  voucher: Voucher @deprecated(reason: "This field will be removed in Saleor 4.0. Get model fields from the root level queries.")
}

type VoucherTranslate {
  translationErrors: [TranslationError!]! @deprecated(reason: "This field will be removed in Saleor 4.0. Use `errors` field instead.")
  errors: [TranslationError!]!
  voucher: Voucher
}

type VoucherTranslation implements Node {
  id: ID!
  name: String
  language: LanguageDisplay!
}

enum VoucherTypeEnum {
  SHIPPING
  ENTIRE_ORDER
  SPECIFIC_PRODUCT
}

type VoucherUpdate {
  discountErrors: [DiscountError!]! @deprecated(reason: "This field will be removed in Saleor 4.0. Use `errors` field instead.")
  errors: [DiscountError!]!
  voucher: Voucher
}

type Warehouse implements Node & ObjectWithMetadata {
  id: ID!
  name: String!
  slug: String!
  address: Address!
  email: String!
  isPrivate: Boolean!
  privateMetadata: [MetadataItem]!
  metadata: [MetadataItem]!
  companyName: String! @deprecated(reason: "This field will be removed in Saleor 4.0. Use `Address.companyName` instead.")
  clickAndCollectOption: WarehouseClickAndCollectOptionEnum!
  shippingZones(before: String, after: String, first: Int, last: Int): ShippingZoneCountableConnection!
}

enum WarehouseClickAndCollectOptionEnum {
  DISABLED
  LOCAL
  ALL
}

type WarehouseCountableConnection {
  pageInfo: PageInfo!
  edges: [WarehouseCountableEdge!]!
  totalCount: Int
}

type WarehouseCountableEdge {
  node: Warehouse!
  cursor: String!
}

type WarehouseCreate {
  warehouseErrors: [WarehouseError!]! @deprecated(reason: "This field will be removed in Saleor 4.0. Use `errors` field instead.")
  errors: [WarehouseError!]!
  warehouse: Warehouse
}

input WarehouseCreateInput {
  slug: String
  email: String
  name: String!
  address: AddressInput!
  shippingZones: [ID]
}

type WarehouseDelete {
  warehouseErrors: [WarehouseError!]! @deprecated(reason: "This field will be removed in Saleor 4.0. Use `errors` field instead.")
  errors: [WarehouseError!]!
  warehouse: Warehouse
}

type WarehouseError {
  field: String
  message: String
  code: WarehouseErrorCode!
}

enum WarehouseErrorCode {
  ALREADY_EXISTS
  GRAPHQL_ERROR
  INVALID
  NOT_FOUND
  REQUIRED
  UNIQUE
}

input WarehouseFilterInput {
  clickAndCollectOption: WarehouseClickAndCollectOptionEnum
  search: String
  ids: [ID]
  isPrivate: Boolean
}

type WarehouseShippingZoneAssign {
  warehouseErrors: [WarehouseError!]! @deprecated(reason: "This field will be removed in Saleor 4.0. Use `errors` field instead.")
  errors: [WarehouseError!]!
  warehouse: Warehouse
}

type WarehouseShippingZoneUnassign {
  warehouseErrors: [WarehouseError!]! @deprecated(reason: "This field will be removed in Saleor 4.0. Use `errors` field instead.")
  errors: [WarehouseError!]!
  warehouse: Warehouse
}

enum WarehouseSortField {
  NAME
}

input WarehouseSortingInput {
  direction: OrderDirection!
  field: WarehouseSortField!
}

type WarehouseUpdate {
  warehouseErrors: [WarehouseError!]! @deprecated(reason: "This field will be removed in Saleor 4.0. Use `errors` field instead.")
  errors: [WarehouseError!]!
  warehouse: Warehouse
}

input WarehouseUpdateInput {
  slug: String
  email: String
  name: String
  address: AddressInput
  clickAndCollectOption: WarehouseClickAndCollectOptionEnum
  isPrivate: Boolean
}

type Webhook implements Node {
  name: String!
  targetUrl: String!
  isActive: Boolean!
  secretKey: String
  id: ID!
  events: [WebhookEvent!]! @deprecated(reason: "This field will be removed in Saleor 4.0. Use `asyncEvents` or `syncEvents` instead.")
  syncEvents: [WebhookEventSync!]!
  asyncEvents: [WebhookEventAsync!]!
  app: App!
  eventDeliveries(sortBy: EventDeliverySortingInput, filter: EventDeliveryFilterInput, before: String, after: String, first: Int, last: Int): EventDeliveryCountableConnection
}

type WebhookCreate {
  webhookErrors: [WebhookError!]! @deprecated(reason: "This field will be removed in Saleor 4.0. Use `errors` field instead.")
  errors: [WebhookError!]!
  webhook: Webhook
}

input WebhookCreateInput {
  name: String
  targetUrl: String
  events: [WebhookEventTypeEnum]
  asyncEvents: [WebhookEventTypeAsyncEnum!]
  syncEvents: [WebhookEventTypeSyncEnum!]
  app: ID
  isActive: Boolean
  secretKey: String
}

type WebhookDelete {
  webhookErrors: [WebhookError!]! @deprecated(reason: "This field will be removed in Saleor 4.0. Use `errors` field instead.")
  errors: [WebhookError!]!
  webhook: Webhook
}

type WebhookError {
  field: String
  message: String
  code: WebhookErrorCode!
}

enum WebhookErrorCode {
  GRAPHQL_ERROR
  INVALID
  NOT_FOUND
  REQUIRED
  UNIQUE
}

type WebhookEvent {
  eventType: WebhookEventTypeEnum!
  name: String!
}

type WebhookEventAsync {
  eventType: WebhookEventTypeAsyncEnum!
  name: String!
}

type WebhookEventSync {
  eventType: WebhookEventTypeSyncEnum!
  name: String!
}

enum WebhookEventTypeAsyncEnum {
  ANY_EVENTS
  ORDER_CREATED
  ORDER_CONFIRMED
  ORDER_FULLY_PAID
  ORDER_UPDATED
  ORDER_CANCELLED
  ORDER_FULFILLED
  DRAFT_ORDER_CREATED
  DRAFT_ORDER_UPDATED
  DRAFT_ORDER_DELETED
  SALE_CREATED
  SALE_UPDATED
  SALE_DELETED
  INVOICE_REQUESTED
  INVOICE_DELETED
  INVOICE_SENT
  CUSTOMER_CREATED
  CUSTOMER_UPDATED
  PRODUCT_CREATED
  PRODUCT_UPDATED
  PRODUCT_DELETED
  PRODUCT_VARIANT_CREATED
  PRODUCT_VARIANT_UPDATED
  PRODUCT_VARIANT_DELETED
  PRODUCT_VARIANT_OUT_OF_STOCK
  PRODUCT_VARIANT_BACK_IN_STOCK
  CHECKOUT_CREATED
  CHECKOUT_UPDATED
  FULFILLMENT_CREATED
  FULFILLMENT_CANCELED
  NOTIFY_USER
  PAGE_CREATED
  PAGE_UPDATED
  PAGE_DELETED
<<<<<<< HEAD
  PAYMENT_AUTHORIZE
  PAYMENT_CAPTURE
  PAYMENT_CONFIRM
  PAYMENT_LIST_GATEWAYS
  PAYMENT_PROCESS
  PAYMENT_REFUND
  PAYMENT_VOID
  CHECKOUT_CALCULATE_TAXES
  ORDER_CALCULATE_TAXES
  SHIPPING_LIST_METHODS_FOR_CHECKOUT
=======
>>>>>>> 39a4c12d
  TRANSLATION_CREATED
  TRANSLATION_UPDATED
}

enum WebhookEventTypeEnum {
  ANY_EVENTS
  ORDER_CREATED
  ORDER_CONFIRMED
  ORDER_FULLY_PAID
  ORDER_UPDATED
  ORDER_CANCELLED
  ORDER_FULFILLED
  DRAFT_ORDER_CREATED
  DRAFT_ORDER_UPDATED
  DRAFT_ORDER_DELETED
  SALE_CREATED
  SALE_UPDATED
  SALE_DELETED
  INVOICE_REQUESTED
  INVOICE_DELETED
  INVOICE_SENT
  CUSTOMER_CREATED
  CUSTOMER_UPDATED
  PRODUCT_CREATED
  PRODUCT_UPDATED
  PRODUCT_DELETED
  PRODUCT_VARIANT_CREATED
  PRODUCT_VARIANT_UPDATED
  PRODUCT_VARIANT_DELETED
  PRODUCT_VARIANT_OUT_OF_STOCK
  PRODUCT_VARIANT_BACK_IN_STOCK
  CHECKOUT_CREATED
  CHECKOUT_UPDATED
  FULFILLMENT_CREATED
  FULFILLMENT_CANCELED
  NOTIFY_USER
  PAGE_CREATED
  PAGE_UPDATED
  PAGE_DELETED
  TRANSLATION_CREATED
  TRANSLATION_UPDATED
  PAYMENT_AUTHORIZE
  PAYMENT_CAPTURE
  PAYMENT_CONFIRM
  PAYMENT_LIST_GATEWAYS
  PAYMENT_PROCESS
  PAYMENT_REFUND
  PAYMENT_VOID
  CHECKOUT_CALCULATE_TAXES
  ORDER_CALCULATE_TAXES
  SHIPPING_LIST_METHODS_FOR_CHECKOUT
}

enum WebhookEventTypeSyncEnum {
  PAYMENT_AUTHORIZE
  PAYMENT_CAPTURE
  PAYMENT_CONFIRM
  PAYMENT_LIST_GATEWAYS
  PAYMENT_PROCESS
  PAYMENT_REFUND
  PAYMENT_VOID
  SHIPPING_LIST_METHODS_FOR_CHECKOUT
}

enum WebhookSampleEventTypeEnum {
  ORDER_CREATED
  ORDER_CONFIRMED
  ORDER_FULLY_PAID
  ORDER_UPDATED
  ORDER_CANCELLED
  ORDER_FULFILLED
  DRAFT_ORDER_CREATED
  DRAFT_ORDER_UPDATED
  DRAFT_ORDER_DELETED
  SALE_CREATED
  SALE_UPDATED
  SALE_DELETED
  INVOICE_REQUESTED
  INVOICE_DELETED
  INVOICE_SENT
  CUSTOMER_CREATED
  CUSTOMER_UPDATED
  PRODUCT_CREATED
  PRODUCT_UPDATED
  PRODUCT_DELETED
  PRODUCT_VARIANT_CREATED
  PRODUCT_VARIANT_UPDATED
  PRODUCT_VARIANT_DELETED
  PRODUCT_VARIANT_OUT_OF_STOCK
  PRODUCT_VARIANT_BACK_IN_STOCK
  CHECKOUT_CREATED
  CHECKOUT_UPDATED
  FULFILLMENT_CREATED
  FULFILLMENT_CANCELED
  NOTIFY_USER
  PAGE_CREATED
  PAGE_UPDATED
  PAGE_DELETED
  TRANSLATION_CREATED
  TRANSLATION_UPDATED
}

type WebhookUpdate {
  webhookErrors: [WebhookError!]! @deprecated(reason: "This field will be removed in Saleor 4.0. Use `errors` field instead.")
  errors: [WebhookError!]!
  webhook: Webhook
}

input WebhookUpdateInput {
  name: String
  targetUrl: String
  events: [WebhookEventTypeEnum]
  asyncEvents: [WebhookEventTypeAsyncEnum!]
  syncEvents: [WebhookEventTypeSyncEnum!]
  app: ID
  isActive: Boolean
  secretKey: String
}

type Weight {
  unit: WeightUnitsEnum!
  value: Float!
}

scalar WeightScalar

enum WeightUnitsEnum {
  G
  LB
  OZ
  KG
  TONNE
}

scalar _Any

union _Entity = App | Address | User | Group | ProductVariant | Product | ProductType | Collection | Category | ProductMedia | PageType

type _Service {
  sdl: String
}<|MERGE_RESOLUTION|>--- conflicted
+++ resolved
@@ -7435,19 +7435,6 @@
   PAGE_CREATED
   PAGE_UPDATED
   PAGE_DELETED
-<<<<<<< HEAD
-  PAYMENT_AUTHORIZE
-  PAYMENT_CAPTURE
-  PAYMENT_CONFIRM
-  PAYMENT_LIST_GATEWAYS
-  PAYMENT_PROCESS
-  PAYMENT_REFUND
-  PAYMENT_VOID
-  CHECKOUT_CALCULATE_TAXES
-  ORDER_CALCULATE_TAXES
-  SHIPPING_LIST_METHODS_FOR_CHECKOUT
-=======
->>>>>>> 39a4c12d
   TRANSLATION_CREATED
   TRANSLATION_UPDATED
 }
@@ -7509,6 +7496,8 @@
   PAYMENT_PROCESS
   PAYMENT_REFUND
   PAYMENT_VOID
+  CHECKOUT_CALCULATE_TAXES
+  ORDER_CALCULATE_TAXES
   SHIPPING_LIST_METHODS_FOR_CHECKOUT
 }
 
