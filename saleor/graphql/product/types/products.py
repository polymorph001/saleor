--- conflicted
+++ resolved
@@ -25,12 +25,8 @@
 )
 from ....product.utils.variants import get_variant_selection_attributes
 from ....warehouse.availability import is_product_in_stock
-<<<<<<< HEAD
+from ...account import types as account_types
 from ...account.enums import CountryCode
-=======
-from ...account import types as account_types
-from ...account.enums import CountryCodeEnum
->>>>>>> b659e7f9
 from ...attribute.filters import AttributeFilterInput
 from ...attribute.resolvers import resolve_attributes
 from ...attribute.types import Attribute, SelectedAttribute
@@ -221,17 +217,12 @@
         description="Stocks for the product variant.",
         address=destination_address_argument,
         country_code=graphene.Argument(
-<<<<<<< HEAD
             CountryCode,
-            description="Two-letter ISO 3166-1 country code.",
             required=False,
-=======
-            CountryCodeEnum,
             description=(
                 "DEPRECATED: use `address` argument instead. This argument will be "
                 "removed in Saleor 4.0. Two-letter ISO 3166-1 country code."
             ),
->>>>>>> b659e7f9
         ),
     )
     quantity_available = graphene.Int(
