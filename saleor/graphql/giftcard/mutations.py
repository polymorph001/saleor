from copy import deepcopy

import graphene
from django.core.exceptions import ValidationError
from django.core.validators import validate_email

from ...core.permissions import GiftcardPermissions
from ...core.utils.promo_code import generate_promo_code
from ...core.utils.validators import date_passed, user_is_valid
from ...giftcard import GiftCardExpiryType, events, models
from ...giftcard.error_codes import GiftCardErrorCode
from ...giftcard.notifications import send_gift_card_notification
from ...giftcard.utils import activate_gift_card, deactivate_gift_card
from ..core.mutations import BaseMutation, ModelDeleteMutation, ModelMutation
from ..core.types.common import GiftCardError, PriceInput, TimePeriodInputType
from ..core.utils import validate_required_string_field
from ..core.validators import validate_price_precision
from .enums import GiftCardExpiryTypeEnum
from .types import GiftCard, GiftCardEvent


class GiftCardExpirySettingsInput(graphene.InputObjectType):
    expiry_type = GiftCardExpiryTypeEnum(
        description="The gift card expiry type.", required=True
    )
    expiry_date = graphene.types.datetime.Date(description="The gift card expiry date.")
    expiry_period = TimePeriodInputType(description="The gift card expiry period.")


class GiftCardInput(graphene.InputObjectType):
    tag = graphene.String(description="The gift card tag.")

    # DEPRECATED
    start_date = graphene.types.datetime.Date(
        description=(
            "Start date of the gift card in ISO 8601 format. "
            "DEPRECATED: Will be removed in Saleor 4.0."
        )
    )
    end_date = graphene.types.datetime.Date(
        description=(
            "End date of the gift card in ISO 8601 format."
            "DEPRECATED: Will be removed in Saleor 4.0. "
            "Use expiryDate from expirySettings instead."
        )
    )


class GiftCardCreateInput(GiftCardInput):
    balance = graphene.Field(
        PriceInput, description="Balance of the gift card.", required=True
    )
    user_email = graphene.String(
        required=False,
        description="Email of the customer to whom gift card will be sent.",
    )
    expiry_settings = GiftCardExpirySettingsInput(
        description="The gift card expiry settings.", required=True
    )
    code = graphene.String(
        required=False,
        description=(
            "Code to use the gift card. "
            "DEPRECATED: The code is auto generated. "
            "The field will be removed in Saleor 4.0"
        ),
    )
    note = graphene.String(description="The gift card note from the staff member.")


class GiftCardUpdateInput(GiftCardInput):
    balance = graphene.Field(
        PriceInput, description="Balance of the gift card.", required=False
    )
    expiry_settings = GiftCardExpirySettingsInput(
        description="The gift card expiry settings.", required=False
    )


class GiftCardCreate(ModelMutation):
    class Arguments:
        input = GiftCardCreateInput(
            required=True, description="Fields required to create a gift card."
        )

    class Meta:
        description = "Creates a new gift card."
        model = models.GiftCard
        permissions = (GiftcardPermissions.MANAGE_GIFT_CARD,)
        error_type_class = GiftCardError
        error_type_field = "gift_card_errors"

    @classmethod
    def clean_input(cls, info, instance, data):
        cleaned_input = super().clean_input(info, instance, data)

        # perform only when gift card is created
        if instance.pk is None:
            cleaned_input["code"] = generate_promo_code()
            cls.set_created_by_user(cleaned_input, info)

        cls.clean_expiry_settings(cleaned_input, instance)
        cls.clean_balance(cleaned_input, instance)

        if email := data.get("user_email"):
            try:
                validate_email(email)
            except ValidationError:
                raise ValidationError(
                    {
                        "email": ValidationError(
                            "Provided email is invalid.",
                            code=GiftCardErrorCode.INVALID.value,
                        )
                    }
                )

        return cleaned_input

    @staticmethod
    def set_created_by_user(cleaned_input, info):
        user = info.context.user
        if user_is_valid(user):
            cleaned_input["created_by"] = user
            cleaned_input["created_by_email"] = user.email
        cleaned_input["app"] = info.context.app

    @staticmethod
    def clean_expiry_settings(cleaned_input, instance):
        expiry_settings = cleaned_input.pop("expiry_settings", None)
        if not expiry_settings:
            return
        type = expiry_settings["expiry_type"]
        cleaned_input["expiry_type"] = type
        cleaned_input["expiry_period"] = None
        cleaned_input["expiry_period_type"] = None
        cleaned_input["expiry_date"] = None
        if type == GiftCardExpiryType.EXPIRY_DATE:
            expiry_date = expiry_settings.get("expiry_date")
            if not expiry_date:
                raise ValidationError(
                    {
                        "expiry_date": ValidationError(
                            "Expiry date is required for chosen expiry type.",
                            code=GiftCardErrorCode.REQUIRED.value,
                        )
                    }
                )
            if date_passed(expiry_date):
                raise ValidationError(
                    {
                        "expiry_date": ValidationError(
                            "Expiry date cannot be in the past.",
                            code=GiftCardErrorCode.INVALID.value,
                        )
                    }
                )
            cleaned_input["expiry_date"] = expiry_date
        elif type == GiftCardExpiryType.EXPIRY_PERIOD:
            expiry_period = expiry_settings.get("expiry_period")
            if not expiry_period:
                raise ValidationError(
                    {
                        "expiry_period": ValidationError(
                            "Expiry period settings are required for chosen "
                            "expiry type.",
                            code=GiftCardErrorCode.REQUIRED.value,
                        )
                    }
                )
            if instance.used_by_email:
                raise ValidationError(
                    {
                        "expiry_type": ValidationError(
                            "The expiry type cannot be changed to the expiry period "
                            "for the already used card.",
                            code=GiftCardErrorCode.INVALID.value,
                        )
                    }
                )
            cleaned_input["expiry_period"] = expiry_period["amount"]
            cleaned_input["expiry_period_type"] = expiry_period["type"]

    @staticmethod
    def clean_balance(cleaned_input, instance):
        balance = cleaned_input.pop("balance", None)
        if balance:
            amount = balance["amount"]
            currency = balance["currency"]
            try:
                validate_price_precision(amount, currency)
            except ValidationError as error:
                error.code = GiftCardErrorCode.INVALID.value
                raise ValidationError({"balance": error})
            if instance.pk:
                if currency != instance.currency:
                    raise ValidationError(
                        {
                            "balance": ValidationError(
                                "Cannot change gift card currency.",
                                code=GiftCardErrorCode.INVALID.value,
                            )
                        }
                    )
            if not amount > 0:
                raise ValidationError(
                    {
                        "balance": ValidationError(
                            "Balance amount have to be greater than 0.",
                            code=GiftCardErrorCode.INVALID.value,
                        )
                    }
                )
            cleaned_input["currency"] = currency
            cleaned_input["current_balance_amount"] = amount
            cleaned_input["initial_balance_amount"] = amount

    @classmethod
    def post_save_action(cls, info, instance, cleaned_input):
        events.gift_card_issued_event(
            gift_card=instance,
            user=info.context.user,
            app=info.context.app,
        )
        send_gift_card_notification(
            cleaned_input.get("created_by"),
            cleaned_input.get("app"),
            cleaned_input["user_email"],
            instance,
            info.context.plugins,
        )
        events.gift_card_sent(
            gift_card_id=instance.id,
            user_id=info.context.user.id if info.context.user else None,
            app_id=info.context.app.id if info.context.app else None,
            email=cleaned_input["user_email"],
        )


class GiftCardUpdate(GiftCardCreate):
    class Arguments:
        id = graphene.ID(required=True, description="ID of a gift card to update.")
        input = GiftCardUpdateInput(
            required=True, description="Fields required to update a gift card."
        )

    class Meta:
        description = "Update a gift card."
        model = models.GiftCard
        permissions = (GiftcardPermissions.MANAGE_GIFT_CARD,)
        error_type_class = GiftCardError
        error_type_field = "gift_card_errors"

    @classmethod
    def perform_mutation(cls, _root, info, **data):
        instance = cls.get_instance(info, **data)
        old_instance = deepcopy(instance)

        data = data.get("input")
        cleaned_input = cls.clean_input(info, instance, data)
        instance = cls.construct_instance(instance, cleaned_input)
        cls.clean_instance(info, instance)
        cls.save(info, instance, cleaned_input)

        if "currency" in cleaned_input:
            events.gift_card_balance_reset(
                instance, old_instance, info.context.user, info.context.app
            )
        if "expiry_type" in cleaned_input:
            events.gift_card_expiry_settings_updated(
                instance, old_instance, info.context.user, info.context.app
            )

        return cls.success_response(instance)


class GiftCardDelete(ModelDeleteMutation):
    class Arguments:
        id = graphene.ID(description="ID of the gift card to delete.", required=True)

    class Meta:
        description = "Delete gift card."
        model = models.GiftCard
        permissions = (GiftcardPermissions.MANAGE_GIFT_CARD,)
        error_type_class = GiftCardError
        error_type_field = "gift_card_errors"


class GiftCardDeactivate(BaseMutation):
    gift_card = graphene.Field(GiftCard, description="Deactivated gift card.")

    class Arguments:
        id = graphene.ID(required=True, description="ID of a gift card to deactivate.")

    class Meta:
        description = "Deactivate a gift card."
        permissions = (GiftcardPermissions.MANAGE_GIFT_CARD,)
        error_type_class = GiftCardError
        error_type_field = "gift_card_errors"

    @classmethod
    def perform_mutation(cls, _root, info, **data):
        gift_card_id = data.get("id")
        gift_card = cls.get_node_or_error(
            info, gift_card_id, field="gift_card_id", only_type=GiftCard
        )
        # create event only when is_active value has changed
        create_event = gift_card.is_active
        deactivate_gift_card(gift_card)
        if create_event:
            events.gift_card_deactivated(
                gift_card=gift_card, user=info.context.user, app=info.context.app
            )
        return GiftCardDeactivate(gift_card=gift_card)


class GiftCardActivate(BaseMutation):
    gift_card = graphene.Field(GiftCard, description="Activated gift card.")

    class Arguments:
        id = graphene.ID(required=True, description="ID of a gift card to activate.")

    class Meta:
        description = "Activate a gift card."
        permissions = (GiftcardPermissions.MANAGE_GIFT_CARD,)
        error_type_class = GiftCardError
        error_type_field = "gift_card_errors"

    @classmethod
    def perform_mutation(cls, _root, info, **data):
        gift_card_id = data.get("id")
        gift_card = cls.get_node_or_error(
            info, gift_card_id, field="gift_card_id", only_type=GiftCard
        )
        # create event only when is_active value has changed
        create_event = not gift_card.is_active
        activate_gift_card(gift_card)
        if create_event:
            events.gift_card_activated(
                gift_card=gift_card, user=info.context.user, app=info.context.app
            )
        return GiftCardActivate(gift_card=gift_card)


<<<<<<< HEAD
class GiftCardResendInput(graphene.InputObjectType):
    id = graphene.ID(required=True, description="ID of a gift card to resend.")
    email = graphene.String(
        required=False, description="Email to which gift card should be send."
    )


class GiftCardResend(BaseMutation):
    gift_card = graphene.Field(GiftCard, description="Gift card which has been sent.")

    class Arguments:
        input = GiftCardResendInput(
            required=True, description="Fields required to resend a gift card."
        )

    class Meta:
        description = "Resend a gift card."
=======
class GiftCardAddNoteInput(graphene.InputObjectType):
    message = graphene.String(description="Note message.", required=True)


class GiftCardAddNote(BaseMutation):
    gift_card = graphene.Field(GiftCard, description="Gift card with the note added.")
    event = graphene.Field(GiftCardEvent, description="Gift card note created.")

    class Arguments:
        id = graphene.ID(
            required=True, description="ID of the gift card to add a note for."
        )
        input = GiftCardAddNoteInput(
            required=True,
            description="Fields required to create a note for the gift card.",
        )

    class Meta:
        description = "Adds note to the gift card."
>>>>>>> 25fe29e2
        permissions = (GiftcardPermissions.MANAGE_GIFT_CARD,)
        error_type_class = GiftCardError

    @classmethod
<<<<<<< HEAD
    def clean_input(cls, data):
        if email := data.get("email"):
            try:
                validate_email(email)
            except ValidationError:
                raise ValidationError(
                    {
                        "email": ValidationError(
                            "Provided email is invalid.",
                            code=GiftCardErrorCode.INVALID.value,
                        )
                    }
                )

    @classmethod
    def get_target_email(cls, data, gift_card):
        return (
            data.get("email") or gift_card.used_by_email or gift_card.created_by_email
        )

    @classmethod
    def perform_mutation(cls, _root, info, **data):
        data = data.get("input")
        cls.clean_input(data)
        gift_card_id = data["id"]
        gift_card = cls.get_node_or_error(
            info, gift_card_id, field="gift_card_id", only_type=GiftCard
        )
        target_email = cls.get_target_email(data, gift_card)
        user = None
        if user_is_valid(info.context.user):
            user = info.context.user
        send_gift_card_notification(
            user,
            info.context.app,
            target_email,
            gift_card,
            info.context.plugins,
        )
        events.gift_card_resent(
            gift_card_id=gift_card.id,
            user_id=user.id if user else None,
            app_id=info.context.app.id if info.context.app else None,
            email=target_email,
        )
        return GiftCardResend(gift_card=gift_card)
=======
    def clean_input(cls, _info, _instance, data):
        try:
            cleaned_input = validate_required_string_field(data["input"], "message")
        except ValidationError:
            raise ValidationError(
                {
                    "message": ValidationError(
                        "Message can't be empty.",
                        code=GiftCardErrorCode.REQUIRED,
                    )
                }
            )
        return cleaned_input

    @classmethod
    def perform_mutation(cls, _root, info, **data):
        gift_card = cls.get_node_or_error(info, data.get("id"), only_type=GiftCard)
        cleaned_input = cls.clean_input(info, gift_card, data)
        event = events.gift_card_note_added(
            gift_card=gift_card,
            user=info.context.user,
            app=info.context.app,
            message=cleaned_input["message"],
        )
        return GiftCardAddNote(gift_card=gift_card, event=event)
>>>>>>> 25fe29e2
<|MERGE_RESOLUTION|>--- conflicted
+++ resolved
@@ -342,7 +342,6 @@
         return GiftCardActivate(gift_card=gift_card)
 
 
-<<<<<<< HEAD
 class GiftCardResendInput(graphene.InputObjectType):
     id = graphene.ID(required=True, description="ID of a gift card to resend.")
     email = graphene.String(
@@ -360,32 +359,10 @@
 
     class Meta:
         description = "Resend a gift card."
-=======
-class GiftCardAddNoteInput(graphene.InputObjectType):
-    message = graphene.String(description="Note message.", required=True)
-
-
-class GiftCardAddNote(BaseMutation):
-    gift_card = graphene.Field(GiftCard, description="Gift card with the note added.")
-    event = graphene.Field(GiftCardEvent, description="Gift card note created.")
-
-    class Arguments:
-        id = graphene.ID(
-            required=True, description="ID of the gift card to add a note for."
-        )
-        input = GiftCardAddNoteInput(
-            required=True,
-            description="Fields required to create a note for the gift card.",
-        )
-
-    class Meta:
-        description = "Adds note to the gift card."
->>>>>>> 25fe29e2
-        permissions = (GiftcardPermissions.MANAGE_GIFT_CARD,)
-        error_type_class = GiftCardError
-
-    @classmethod
-<<<<<<< HEAD
+        permissions = (GiftcardPermissions.MANAGE_GIFT_CARD,)
+        error_type_class = GiftCardError
+
+    @classmethod
     def clean_input(cls, data):
         if email := data.get("email"):
             try:
@@ -432,7 +409,31 @@
             email=target_email,
         )
         return GiftCardResend(gift_card=gift_card)
-=======
+
+
+class GiftCardAddNoteInput(graphene.InputObjectType):
+    message = graphene.String(description="Note message.", required=True)
+
+
+class GiftCardAddNote(BaseMutation):
+    gift_card = graphene.Field(GiftCard, description="Gift card with the note added.")
+    event = graphene.Field(GiftCardEvent, description="Gift card note created.")
+
+    class Arguments:
+        id = graphene.ID(
+            required=True, description="ID of the gift card to add a note for."
+        )
+        input = GiftCardAddNoteInput(
+            required=True,
+            description="Fields required to create a note for the gift card.",
+        )
+
+    class Meta:
+        description = "Adds note to the gift card."
+        permissions = (GiftcardPermissions.MANAGE_GIFT_CARD,)
+        error_type_class = GiftCardError
+
+    @classmethod
     def clean_input(cls, _info, _instance, data):
         try:
             cleaned_input = validate_required_string_field(data["input"], "message")
@@ -457,5 +458,4 @@
             app=info.context.app,
             message=cleaned_input["message"],
         )
-        return GiftCardAddNote(gift_card=gift_card, event=event)
->>>>>>> 25fe29e2
+        return GiftCardAddNote(gift_card=gift_card, event=event)