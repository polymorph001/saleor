--- conflicted
+++ resolved
@@ -8,11 +8,8 @@
     CheckoutErrorCode,
     DiscountErrorCode,
     GiftCardErrorCode,
-<<<<<<< HEAD
     InvoiceErrorCode,
-=======
     JobStatusEnum,
->>>>>>> 9f7e0381
     MenuErrorCode,
     MetadataErrorCode,
     OrderErrorCode,
@@ -121,10 +118,10 @@
     code = OrderErrorCode(description="The error code.", required=True)
 
 
-<<<<<<< HEAD
 class InvoiceError(Error):
     code = InvoiceErrorCode(description="The error code.", required=True)
-=======
+
+
 class PermissionGroupError(Error):
     code = PermissionGroupErrorCode(description="The error code.", required=True)
     permissions = graphene.List(
@@ -137,7 +134,6 @@
         description="List of user IDs which causes the error.",
         required=False,
     )
->>>>>>> 9f7e0381
 
 
 class ProductError(Error):
