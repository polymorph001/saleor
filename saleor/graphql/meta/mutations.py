import logging
from typing import List

import graphene
from django.core.exceptions import FieldDoesNotExist, ValidationError
<<<<<<< HEAD
=======
from django.db import DatabaseError
>>>>>>> 6fbc00c7
from graphql.error.base import GraphQLError

from ...checkout import models as checkout_models
from ...core import models
from ...core.error_codes import MetadataErrorCode
from ...core.exceptions import PermissionDenied
from ...discount import models as discount_models
from ...menu import models as menu_models
from ...order import models as order_models
from ...product import models as product_models
from ...shipping import models as shipping_models
from ..channel import ChannelContext
from ..core.mutations import BaseMutation
from ..core.types.common import MetadataError
from ..core.utils import from_global_id_or_error
from ..payment.utils import metadata_contains_empty_key
from .extra_methods import MODEL_EXTRA_METHODS, MODEL_EXTRA_PREFETCH
from .permissions import PRIVATE_META_PERMISSION_MAP, PUBLIC_META_PERMISSION_MAP
from .types import ObjectWithMetadata

logger = logging.getLogger(__name__)


def _save_instance(instance, metadata_field: str):
    fields = [metadata_field]

    try:
        if bool(instance._meta.get_field("updated_at")):
            fields.append("updated_at")
    except FieldDoesNotExist:
        pass

    try:
        instance.save(update_fields=fields)
    except DatabaseError as e:
        msg = (
            "Cannot update metadata for instance: %s. "
            "Updating not existing object. "
            "Details: %s.",
            instance,
            str(e),
        )
        logger.warning(msg)
        raise ValidationError(
            {
                "metadata": ValidationError(
                    msg,
                    code=MetadataErrorCode.NOT_FOUND.value,
                )
            }
        )


def _save_instance(instance, metadata_field: str):
    fields = [metadata_field]

    try:
        if bool(instance._meta.get_field("updated_at")):
            fields.append("updated_at")
    except FieldDoesNotExist:
        pass

    instance.save(update_fields=fields)


class MetadataPermissionOptions(graphene.types.mutation.MutationOptions):
    permission_map = {}


class BaseMetadataMutation(BaseMutation):
    class Meta:
        abstract = True

    @classmethod
    def __init_subclass_with_meta__(
        cls,
        arguments=None,
        permission_map=[],
        _meta=None,
        **kwargs,
    ):
        if not _meta:
            _meta = MetadataPermissionOptions(cls)
        if not arguments:
            arguments = {}
        fields = {"item": graphene.Field(ObjectWithMetadata)}

        _meta.permission_map = permission_map

        super().__init_subclass_with_meta__(_meta=_meta, **kwargs)
        cls._update_mutation_arguments_and_fields(arguments=arguments, fields=fields)

    @classmethod
    def get_instance(cls, info, **data):
        object_id = data.get("id")
        qs = data.get("qs", None)

        try:
            type_name, _ = from_global_id_or_error(object_id)
            # ShippingMethodType represents the ShippingMethod model
            if type_name == "ShippingMethodType":
                qs = shipping_models.ShippingMethod.objects

            return cls.get_node_or_error(info, object_id, qs=qs)
        except GraphQLError as e:
            if instance := cls.get_instance_by_token(object_id, qs):
                return instance
            raise ValidationError(
                {
                    "id": ValidationError(
                        str(e), code=MetadataErrorCode.GRAPHQL_ERROR.value
                    )
                }
            )

    @classmethod
    def get_instance_by_token(cls, object_id, qs):
        if not qs:
            if order := order_models.Order.objects.filter(token=object_id).first():
                return order
            if checkout := checkout_models.Checkout.objects.filter(
                token=object_id
            ).first():
                return checkout
            return None
        if qs and "token" in [field.name for field in qs.model._meta.get_fields()]:
            return qs.filter(token=object_id).first()

    @classmethod
    def validate_model_is_model_with_metadata(cls, model, object_id):
        if not issubclass(model, models.ModelWithMetadata):
            raise ValidationError(
                {
                    "id": ValidationError(
                        f"Couldn't resolve to a item with meta: {object_id}",
                        code=MetadataErrorCode.NOT_FOUND.value,
                    )
                }
            )

    @classmethod
    def validate_metadata_keys(cls, metadata_list: List[dict]):
        if metadata_contains_empty_key(metadata_list):
            raise ValidationError(
                {
                    "input": ValidationError(
                        "Metadata key cannot be empty.",
                        code=MetadataErrorCode.REQUIRED.value,
                    )
                }
            )

    @classmethod
    def get_permissions(cls, info, type_name, object_pk, **data):
        if object_pk is None:
            return []
        object_id = data.get("id")
        model = cls.get_model_for_type_name(info, type_name)
        cls.validate_model_is_model_with_metadata(model, object_id)
        permission = cls._meta.permission_map.get(type_name)
        if permission:
            return permission(info, object_pk)
        raise NotImplementedError(
            f"Couldn't resolve permission to item: {object_id}. "
            "Make sure that type exists inside PRIVATE_META_PERMISSION_MAP "
            "and PUBLIC_META_PERMISSION_MAP"
        )

    @classmethod
    def get_model_for_type_name(cls, info, type_name):
        if type_name in ["ShippingMethodType", "ShippingMethod"]:
            return shipping_models.ShippingMethod

        graphene_type = info.schema.get_type(type_name).graphene_type

        if hasattr(graphene_type, "get_model"):
            return graphene_type.get_model()

        return graphene_type._meta.model

    @classmethod
    def mutate(cls, root, info, **data):
        type_name, object_pk = cls.get_object_type_name_and_pk(data)
        try:
            permissions = cls.get_permissions(info, type_name, object_pk, **data)
        except GraphQLError as e:
            error = ValidationError(
                {"id": ValidationError(str(e), code="graphql_error")}
            )
            return cls.handle_errors(error)
        except ValidationError as e:
            return cls.handle_errors(e)
        if not cls.check_permissions(info.context, permissions):
            raise PermissionDenied(permissions=permissions)
        try:
            result = super().mutate(root, info, **data)
            if not result.errors:
                cls.perform_model_extra_actions(root, info, type_name, **data)
        except ValidationError as e:
            return cls.handle_errors(e)
        return result

    @classmethod
    def get_object_type_name_and_pk(cls, data):
        object_id = data.get("id")
        if not object_id:
            return None, None
        try:
            return from_global_id_or_error(object_id)
        except GraphQLError:
            if order := order_models.Order.objects.filter(token=object_id).first():
                return "Order", order.pk
            if checkout := checkout_models.Checkout.objects.filter(
                token=object_id
            ).first():
                return "Checkout", checkout.pk
            raise ValidationError(
                {
                    "id": ValidationError(
                        "Couldn't resolve to a node.", code="graphql_error"
                    )
                }
            )

    @classmethod
    def perform_model_extra_actions(cls, root, info, type_name, **data):
        """Run extra metadata method based on mutating model."""
        if MODEL_EXTRA_METHODS.get(type_name):
            prefetch_method = MODEL_EXTRA_PREFETCH.get(type_name)
            if prefetch_method:
                data["qs"] = prefetch_method()
            instance = cls.get_instance(info, **data)
            MODEL_EXTRA_METHODS[type_name](instance, info, **data)

    @classmethod
    def success_response(cls, instance):
        """Return a success response."""
        # Wrap the instance with ChannelContext for models that use it.
        use_channel_context = any(
            [
                isinstance(instance, Model)
                for Model in [
                    discount_models.Sale,
                    discount_models.Voucher,
                    menu_models.Menu,
                    menu_models.MenuItem,
                    product_models.Collection,
                    product_models.Product,
                    product_models.ProductVariant,
                    shipping_models.ShippingMethod,
                    shipping_models.ShippingZone,
                ]
            ]
        )
        if use_channel_context:
            instance = ChannelContext(node=instance, channel_slug=None)
        return cls(**{"item": instance, "errors": []})


class MetadataInput(graphene.InputObjectType):
    key = graphene.String(required=True, description="Key of a metadata item.")
    value = graphene.String(required=True, description="Value of a metadata item.")


class UpdateMetadata(BaseMetadataMutation):
    class Meta:
        description = "Updates metadata of an object."
        permission_map = PUBLIC_META_PERMISSION_MAP
        error_type_class = MetadataError
        error_type_field = "metadata_errors"

    class Arguments:
        id = graphene.ID(
            description="ID or token (for Order and Checkout) of an object to update.",
            required=True,
        )
        input = graphene.List(
            graphene.NonNull(MetadataInput),
            description="Fields required to update the object's metadata.",
            required=True,
        )

    @classmethod
    def perform_mutation(cls, root, info, **data):
        instance = cls.get_instance(info, **data)
        if instance:
            metadata_list = data.pop("input")
            cls.validate_metadata_keys(metadata_list)
            items = {data.key: data.value for data in metadata_list}
            instance.store_value_in_metadata(items=items)
            _save_instance(instance, "metadata")
<<<<<<< HEAD
=======

>>>>>>> 6fbc00c7
        return cls.success_response(instance)


class DeleteMetadata(BaseMetadataMutation):
    class Meta:
        description = "Delete metadata of an object."
        permission_map = PUBLIC_META_PERMISSION_MAP
        error_type_class = MetadataError
        error_type_field = "metadata_errors"

    class Arguments:
        id = graphene.ID(
            description="ID or token (for Order and Checkout) of an object to update.",
            required=True,
        )
        keys = graphene.List(
            graphene.NonNull(graphene.String),
            description="Metadata keys to delete.",
            required=True,
        )

    @classmethod
    def perform_mutation(cls, root, info, **data):
        instance = cls.get_instance(info, **data)
        if instance:
            metadata_keys = data.pop("keys")
            for key in metadata_keys:
                instance.delete_value_from_metadata(key)
            _save_instance(instance, "metadata")
        return cls.success_response(instance)


class UpdatePrivateMetadata(BaseMetadataMutation):
    class Meta:
        description = "Updates private metadata of an object."
        permission_map = PRIVATE_META_PERMISSION_MAP
        error_type_class = MetadataError
        error_type_field = "metadata_errors"

    class Arguments:
        id = graphene.ID(
            description="ID or token (for Order and Checkout) of an object to update.",
            required=True,
        )
        input = graphene.List(
            graphene.NonNull(MetadataInput),
            description=("Fields required to update the object's metadata."),
            required=True,
        )

    @classmethod
    def perform_mutation(cls, root, info, **data):
        instance = cls.get_instance(info, **data)
        if instance:
            metadata_list = data.pop("input")
            cls.validate_metadata_keys(metadata_list)
            items = {data.key: data.value for data in metadata_list}
            instance.store_value_in_private_metadata(items=items)
            _save_instance(instance, "private_metadata")
        return cls.success_response(instance)


class DeletePrivateMetadata(BaseMetadataMutation):
    class Meta:
        description = "Delete object's private metadata."
        permission_map = PRIVATE_META_PERMISSION_MAP
        error_type_class = MetadataError
        error_type_field = "metadata_errors"

    class Arguments:
        id = graphene.ID(
            description="ID or token (for Order and Checkout) of an object to update.",
            required=True,
        )
        keys = graphene.List(
            graphene.NonNull(graphene.String),
            description="Metadata keys to delete.",
            required=True,
        )

    @classmethod
    def perform_mutation(cls, root, info, **data):
        instance = cls.get_instance(info, **data)
        if instance:
            metadata_keys = data.pop("keys")
            for key in metadata_keys:
                instance.delete_value_from_private_metadata(key)
            _save_instance(instance, "private_metadata")
        return cls.success_response(instance)<|MERGE_RESOLUTION|>--- conflicted
+++ resolved
@@ -3,10 +3,7 @@
 
 import graphene
 from django.core.exceptions import FieldDoesNotExist, ValidationError
-<<<<<<< HEAD
-=======
 from django.db import DatabaseError
->>>>>>> 6fbc00c7
 from graphql.error.base import GraphQLError
 
 from ...checkout import models as checkout_models
@@ -58,18 +55,6 @@
                 )
             }
         )
-
-
-def _save_instance(instance, metadata_field: str):
-    fields = [metadata_field]
-
-    try:
-        if bool(instance._meta.get_field("updated_at")):
-            fields.append("updated_at")
-    except FieldDoesNotExist:
-        pass
-
-    instance.save(update_fields=fields)
 
 
 class MetadataPermissionOptions(graphene.types.mutation.MutationOptions):
@@ -298,10 +283,7 @@
             items = {data.key: data.value for data in metadata_list}
             instance.store_value_in_metadata(items=items)
             _save_instance(instance, "metadata")
-<<<<<<< HEAD
-=======
-
->>>>>>> 6fbc00c7
+
         return cls.success_response(instance)
 
 
