from datetime import date

import graphene
<<<<<<< HEAD

from saleor.discount import DiscountValueType
from saleor.graphql.discount.enums import (
    DiscountValueTypeEnum, VoucherTypeEnum)

from tests.api.utils import assert_read_only_mode, get_graphql_content
=======
import pytest
from django_countries import countries
from tests.api.utils import get_graphql_content

from saleor.discount import DiscountValueType, VoucherType
from saleor.discount.models import Sale, Voucher
from saleor.graphql.discount.enums import (
    DiscountValueTypeEnum, VoucherTypeEnum)
>>>>>>> cc2b3742


@pytest.fixture
def voucher_countries(voucher):
    voucher.countries = countries
    voucher.save(update_fields=['countries'])
    return voucher


@pytest.fixture
def sale():
    return Sale.objects.create(name='Sale', value=123)


@pytest.fixture
def voucher():
    return Voucher.objects.create(name='Voucher', discount_value=123)


def test_voucher_query(
        staff_api_client, voucher_countries, permission_manage_discounts):
    query = """
    query vouchers {
        vouchers(first: 1) {
            edges {
                node {
                    type
                    name
                    code
                    usageLimit
                    used
                    startDate
                    discountValueType
                    discountValue
                    countries {
                        code
                        country
                    }
                }
            }
        }
    }
    """
    response = staff_api_client.post_graphql(
        query, permissions=[permission_manage_discounts])
    content = get_graphql_content(response)
    data = content['data']['vouchers']['edges'][0]['node']

    assert data['type'] == voucher_countries.type.upper()
    assert data['name'] == voucher_countries.name
    assert data['code'] == voucher_countries.code
    assert data['usageLimit'] == voucher_countries.usage_limit
    assert data['used'] == voucher_countries.used
    assert data['startDate'] == voucher_countries.start_date.isoformat()
    assert data[
        'discountValueType'] == voucher_countries.discount_value_type.upper()
    assert data['discountValue'] == voucher_countries.discount_value
    assert data['countries'] == [{
        'country': country.name,
        'code': country.code} for country in voucher_countries.countries]


def test_sale_query(staff_api_client, sale, permission_manage_discounts):
    query = """
        query sales {
            sales(first: 1) {
                edges {
                    node {
                        type
                        name
                        value
                        startDate
                    }
                }
            }
        }
        """
    response = staff_api_client.post_graphql(
        query, permissions=[permission_manage_discounts])
    content = get_graphql_content(response)
    data = content['data']['sales']['edges'][0]['node']
    assert data['type'] == sale.type.upper()
    assert data['name'] == sale.name
    assert data['value'] == sale.value
    assert data['startDate'] == sale.start_date.isoformat()


def test_create_voucher(staff_api_client, permission_manage_discounts):
    query = """
    mutation  voucherCreate(
        $type: VoucherTypeEnum, $name: String, $code: String,
        $discountValueType: DiscountValueTypeEnum,
        $discountValue: Decimal, $minAmountSpent: Decimal,
        $startDate: Date, $endDate: Date) {
            voucherCreate(input: {
                    name: $name, type: $type, code: $code,
                    discountValueType: $discountValueType,
                    discountValue: $discountValue,
                    minAmountSpent: $minAmountSpent,
                    startDate: $startDate, endDate: $endDate}) {
                errors {
                    field
                    message
                }
                voucher {
                    type
                    minAmountSpent {
                        amount
                    }
                    name
                    code
                    discountValueType
                    startDate
                    endDate
                }
            }
        }
    """
    start_date = date(day=1, month=1, year=2018)
    end_date = date(day=1, month=1, year=2019)
    variables = {
        'name': 'test voucher',
        'type': VoucherTypeEnum.VALUE.name,
        'code': 'testcode123',
        'discountValueType': DiscountValueTypeEnum.FIXED.name,
        'discountValue': 10.12,
        'minAmountSpent': 1.12,
        'startDate': start_date.isoformat(),
        'endDate': end_date.isoformat()}

    response = staff_api_client.post_graphql(
        query, variables, permissions=[permission_manage_discounts])
<<<<<<< HEAD
    assert_read_only_mode(response)
=======
    content = get_graphql_content(response)
    data = content['data']['voucherCreate']['voucher']
    assert data['type'] == VoucherType.VALUE.upper()
    assert data['minAmountSpent']['amount'] == 1.12
    assert data['name'] == 'test voucher'
    assert data['code'] == 'testcode123'
    assert data['discountValueType'] == DiscountValueType.FIXED.upper()
    assert data['startDate'] == start_date.isoformat()
    assert data['endDate'] == end_date.isoformat()
>>>>>>> cc2b3742


def test_update_voucher(
        staff_api_client, voucher, permission_manage_discounts):
    query = """
    mutation  voucherUpdate($code: String,
        $discountValueType: DiscountValueTypeEnum, $id: ID!) {
            voucherUpdate(id: $id, input: {
                code: $code, discountValueType: $discountValueType}) {
                errors {
                    field
                    message
                }
                voucher {
                    code
                    discountValueType
                }
            }
        }
    """
    # Set discount value type to 'fixed' and change it in mutation
    voucher.discount_value_type = DiscountValueType.FIXED
    voucher.save()
    assert voucher.code != 'testcode123'
    variables = {
        'id': graphene.Node.to_global_id('Voucher', voucher.id),
        'code': 'testcode123',
        'discountValueType': DiscountValueTypeEnum.PERCENTAGE.name}

    response = staff_api_client.post_graphql(
        query, variables, permissions=[permission_manage_discounts])
    assert_read_only_mode(response)


def test_voucher_delete_mutation(
        staff_api_client, voucher, permission_manage_discounts):
    query = """
        mutation DeleteVoucher($id: ID!) {
            voucherDelete(id: $id) {
                voucher {
                    name
                    id
                }
                errors {
                    field
                    message
                }
              }
            }
    """
    variables = {'id': graphene.Node.to_global_id('Voucher', voucher.id)}

    response = staff_api_client.post_graphql(
        query, variables, permissions=[permission_manage_discounts])
    assert_read_only_mode(response)


def test_voucher_add_catalogues(
        staff_api_client, voucher, category,
        product, collection, permission_manage_discounts):
    query = """
        mutation voucherCataloguesAdd($id: ID!, $input: CatalogueInput!) {
            voucherCataloguesAdd(id: $id, input: $input) {
                errors {
                    field
                    message
                }
            }
        }
    """
    product_id = graphene.Node.to_global_id('Product', product.id)
    collection_id = graphene.Node.to_global_id('Collection', collection.id)
    category_id = graphene.Node.to_global_id('Category', category.id)
    variables = {
        'id': graphene.Node.to_global_id('Voucher', voucher.id),
        'input': {
            'products': [product_id],
            'collections': [collection_id],
            'categories': [category_id]}}

    response = staff_api_client.post_graphql(
        query, variables, permissions=[permission_manage_discounts])
    content = get_graphql_content(response)
    data = content['data']['voucherCataloguesAdd']

    assert not data['errors']
    assert product in voucher.products.all()
    assert category in voucher.categories.all()
    assert collection in voucher.collections.all()


def test_voucher_remove_catalogues(
        staff_api_client, voucher, category,
        product, collection, permission_manage_discounts):
    voucher.products.add(product)
    voucher.collections.add(collection)
    voucher.categories.add(category)

    query = """
        mutation voucherCataloguesRemove($id: ID!, $input: CatalogueInput!) {
            voucherCataloguesRemove(id: $id, input: $input) {
                errors {
                    field
                    message
                }
            }
        }
    """
    product_id = graphene.Node.to_global_id('Product', product.id)
    collection_id = graphene.Node.to_global_id('Collection', collection.id)
    category_id = graphene.Node.to_global_id('Category', category.id)
    variables = {
        'id': graphene.Node.to_global_id('Voucher', voucher.id),
        'input': {
            'products': [product_id],
            'collections': [collection_id],
            'categories': [category_id]}}

    response = staff_api_client.post_graphql(
        query, variables, permissions=[permission_manage_discounts])
    content = get_graphql_content(response)
    data = content['data']['voucherCataloguesRemove']

    assert not data['errors']
    assert product not in voucher.products.all()
    assert category not in voucher.categories.all()
    assert collection not in voucher.collections.all()


def test_voucher_add_no_catalogues(
        staff_api_client, voucher, permission_manage_discounts):
    query = """
        mutation voucherCataloguesAdd($id: ID!, $input: CatalogueInput!) {
            voucherCataloguesAdd(id: $id, input: $input) {
                errors {
                    field
                    message
                }
            }
        }
    """
    variables = {
        'id': graphene.Node.to_global_id('Voucher', voucher.id),
        'input': {
            'products': [],
            'collections': [],
            'categories': []}}
    response = staff_api_client.post_graphql(
        query, variables, permissions=[permission_manage_discounts])
    content = get_graphql_content(response)
    data = content['data']['voucherCataloguesAdd']

    assert not data['errors']
    assert not voucher.products.exists()
    assert not voucher.categories.exists()
    assert not voucher.collections.exists()


def test_voucher_remove_no_catalogues(
        staff_api_client, voucher, category,
        product, collection, permission_manage_discounts):
    voucher.products.add(product)
    voucher.collections.add(collection)
    voucher.categories.add(category)

    query = """
            mutation voucherCataloguesAdd($id: ID!, $input: CatalogueInput!) {
                voucherCataloguesAdd(id: $id, input: $input) {
                    errors {
                        field
                        message
                    }
                }
            }
        """
    variables = {
        'id': graphene.Node.to_global_id('Voucher', voucher.id),
        'input': {
            'products': [],
            'collections': [],
            'categories': []}}
    response = staff_api_client.post_graphql(
        query, variables, permissions=[permission_manage_discounts])
    content = get_graphql_content(response)
    data = content['data']['voucherCataloguesAdd']

    assert not data['errors']
    assert voucher.products.exists()
    assert voucher.categories.exists()
    assert voucher.collections.exists()


def test_create_sale(staff_api_client, permission_manage_discounts):
    query = """
    mutation  saleCreate(
            $type: DiscountValueTypeEnum, $name: String, $value: Decimal,
            $startDate: Date, $endDate: Date) {
        saleCreate(input: {
                name: $name, type: $type, value: $value,
                startDate: $startDate, endDate: $endDate}) {
            sale {
                type
                name
                value
                startDate
                endDate
            }
            errors {
                field
                message
            }
        }
    }
    """
    start_date = date(day=1, month=1, year=2018)
    end_date = date(day=1, month=1, year=2019)
    variables = {
        'name': 'test sale',
        'type': DiscountValueTypeEnum.FIXED.name,
        'value': '10.12',
        'startDate': start_date.isoformat(),
        'endDate': end_date.isoformat()}

    response = staff_api_client.post_graphql(
        query, variables, permissions=[permission_manage_discounts])
<<<<<<< HEAD
    assert_read_only_mode(response)
=======
    content = get_graphql_content(response)
    data = content['data']['saleCreate']['sale']

    assert data['type'] == DiscountValueType.FIXED.upper()
    assert data['name'] == 'test sale'
    assert data['value'] == 10.12
    assert data['startDate'] == start_date.isoformat()
    assert data['endDate'] == end_date.isoformat()
>>>>>>> cc2b3742


def test_update_sale(staff_api_client, sale, permission_manage_discounts):
    query = """
    mutation  saleUpdate($type: DiscountValueTypeEnum, $id: ID!) {
            saleUpdate(id: $id, input: {type: $type}) {
                errors {
                    field
                    message
                }
                sale {
                    type
                }
            }
        }
    """
    # Set discount value type to 'fixed' and change it in mutation
    sale.type = DiscountValueType.FIXED
    sale.save()
    variables = {
        'id': graphene.Node.to_global_id('Sale', sale.id),
        'type': DiscountValueTypeEnum.PERCENTAGE.name}

    response = staff_api_client.post_graphql(
        query, variables, permissions=[permission_manage_discounts])
    assert_read_only_mode(response)


def test_sale_delete_mutation(
        staff_api_client, sale, permission_manage_discounts):
    query = """
        mutation DeleteSale($id: ID!) {
            saleDelete(id: $id) {
                sale {
                    name
                    id
                }
                errors {
                    field
                    message
                }
              }
            }
    """
    variables = {'id': graphene.Node.to_global_id('Sale', sale.id)}

    response = staff_api_client.post_graphql(
        query, variables, permissions=[permission_manage_discounts])
    assert_read_only_mode(response)


def test_sale_add_catalogues(
        staff_api_client, sale, category,
        product, collection, permission_manage_discounts):
    query = """
        mutation saleCataloguesAdd($id: ID!, $input: CatalogueInput!) {
            saleCataloguesAdd(id: $id, input: $input) {
                errors {
                    field
                    message
                }
            }
        }
    """
    product_id = graphene.Node.to_global_id('Product', product.id)
    collection_id = graphene.Node.to_global_id('Collection', collection.id)
    category_id = graphene.Node.to_global_id('Category', category.id)
    variables = {
        'id': graphene.Node.to_global_id('Sale', sale.id),
        'input': {
            'products': [product_id],
            'collections': [collection_id],
            'categories': [category_id]}}

    response = staff_api_client.post_graphql(
        query, variables, permissions=[permission_manage_discounts])
    content = get_graphql_content(response)
    data = content['data']['saleCataloguesAdd']

    assert not data['errors']
    assert product in sale.products.all()
    assert category in sale.categories.all()
    assert collection in sale.collections.all()


def test_sale_remove_catalogues(
        staff_api_client, sale, category,
        product, collection, permission_manage_discounts):
    sale.products.add(product)
    sale.collections.add(collection)
    sale.categories.add(category)

    query = """
        mutation saleCataloguesRemove($id: ID!, $input: CatalogueInput!) {
            saleCataloguesRemove(id: $id, input: $input) {
                errors {
                    field
                    message
                }
            }
        }
    """
    product_id = graphene.Node.to_global_id('Product', product.id)
    collection_id = graphene.Node.to_global_id('Collection', collection.id)
    category_id = graphene.Node.to_global_id('Category', category.id)
    variables = {
        'id': graphene.Node.to_global_id('Sale', sale.id),
        'input': {
            'products': [product_id],
            'collections': [collection_id],
            'categories': [category_id]}}

    response = staff_api_client.post_graphql(
        query, variables, permissions=[permission_manage_discounts])
    content = get_graphql_content(response)
    data = content['data']['saleCataloguesRemove']

    assert not data['errors']
    assert product not in sale.products.all()
    assert category not in sale.categories.all()
    assert collection not in sale.collections.all()


def test_sale_add_no_catalogues(
        staff_api_client, sale, permission_manage_discounts):
    query = """
        mutation saleCataloguesAdd($id: ID!, $input: CatalogueInput!) {
            saleCataloguesAdd(id: $id, input: $input) {
                errors {
                    field
                    message
                }
            }
        }
    """
    variables = {
        'id': graphene.Node.to_global_id('Sale', sale.id),
        'input': {
            'products': [],
            'collections': [],
            'categories': []}}
    response = staff_api_client.post_graphql(
        query, variables, permissions=[permission_manage_discounts])
    content = get_graphql_content(response)
    data = content['data']['saleCataloguesAdd']

    assert not data['errors']
    assert not sale.products.exists()
    assert not sale.categories.exists()
    assert not sale.collections.exists()


def test_sale_remove_no_catalogues(
        staff_api_client, sale, category,
        product, collection, permission_manage_discounts):
    sale.products.add(product)
    sale.collections.add(collection)
    sale.categories.add(category)

    query = """
        mutation saleCataloguesAdd($id: ID!, $input: CatalogueInput!) {
            saleCataloguesAdd(id: $id, input: $input) {
                errors {
                    field
                    message
                }
            }
        }
    """
    variables = {
        'id': graphene.Node.to_global_id('Sale', sale.id),
        'input': {
            'products': [],
            'collections': [],
            'categories': []}}
    response = staff_api_client.post_graphql(
        query, variables, permissions=[permission_manage_discounts])
    content = get_graphql_content(response)
    data = content['data']['saleCataloguesAdd']

    assert not data['errors']
    assert sale.products.exists()
    assert sale.categories.exists()
    assert sale.collections.exists()


@pytest.mark.parametrize('voucher_type,field_name', (
    (VoucherTypeEnum.CATEGORY, 'categories'),
    (VoucherTypeEnum.PRODUCT, 'products'),
    (VoucherTypeEnum.COLLECTION, 'collections')))
def test_validate_voucher(
        voucher_type, field_name, voucher,
        staff_api_client, permission_manage_discounts):
    query = """
    mutation  voucherUpdate(
        $id: ID!, $type: VoucherTypeEnum) {
            voucherUpdate(
            id: $id, input: {type: $type}) {
                errors {
                    field
                    message
                }
            }
        }
    """
    staff_api_client.user.user_permissions.add(permission_manage_discounts)
<<<<<<< HEAD
    for voucher_type, field_name in fields:
        variables = {
            'type': voucher_type.name,
            'id': graphene.Node.to_global_id('Voucher', voucher.id)}
        response = staff_api_client.post_graphql(query, variables)
        assert_read_only_mode(response)
=======
    response = staff_api_client.post_graphql(query, {
        'type': voucher_type.name,
        'id': graphene.Node.to_global_id('Voucher', voucher.id)})

    content = get_graphql_content(response)
    data = content['data']['voucherUpdate']['errors'][0]
    assert data['field'] == field_name
    assert data['message'] == 'This field is required.'
>>>>>>> cc2b3742
<|MERGE_RESOLUTION|>--- conflicted
+++ resolved
@@ -1,23 +1,14 @@
 from datetime import date
 
 import graphene
-<<<<<<< HEAD
-
-from saleor.discount import DiscountValueType
-from saleor.graphql.discount.enums import (
-    DiscountValueTypeEnum, VoucherTypeEnum)
-
-from tests.api.utils import assert_read_only_mode, get_graphql_content
-=======
 import pytest
 from django_countries import countries
-from tests.api.utils import get_graphql_content
+from tests.api.utils import assert_read_only_mode, get_graphql_content
 
 from saleor.discount import DiscountValueType, VoucherType
 from saleor.discount.models import Sale, Voucher
 from saleor.graphql.discount.enums import (
     DiscountValueTypeEnum, VoucherTypeEnum)
->>>>>>> cc2b3742
 
 
 @pytest.fixture
@@ -150,19 +141,7 @@
 
     response = staff_api_client.post_graphql(
         query, variables, permissions=[permission_manage_discounts])
-<<<<<<< HEAD
     assert_read_only_mode(response)
-=======
-    content = get_graphql_content(response)
-    data = content['data']['voucherCreate']['voucher']
-    assert data['type'] == VoucherType.VALUE.upper()
-    assert data['minAmountSpent']['amount'] == 1.12
-    assert data['name'] == 'test voucher'
-    assert data['code'] == 'testcode123'
-    assert data['discountValueType'] == DiscountValueType.FIXED.upper()
-    assert data['startDate'] == start_date.isoformat()
-    assert data['endDate'] == end_date.isoformat()
->>>>>>> cc2b3742
 
 
 def test_update_voucher(
@@ -388,18 +367,7 @@
 
     response = staff_api_client.post_graphql(
         query, variables, permissions=[permission_manage_discounts])
-<<<<<<< HEAD
     assert_read_only_mode(response)
-=======
-    content = get_graphql_content(response)
-    data = content['data']['saleCreate']['sale']
-
-    assert data['type'] == DiscountValueType.FIXED.upper()
-    assert data['name'] == 'test sale'
-    assert data['value'] == 10.12
-    assert data['startDate'] == start_date.isoformat()
-    assert data['endDate'] == end_date.isoformat()
->>>>>>> cc2b3742
 
 
 def test_update_sale(staff_api_client, sale, permission_manage_discounts):
@@ -606,20 +574,9 @@
         }
     """
     staff_api_client.user.user_permissions.add(permission_manage_discounts)
-<<<<<<< HEAD
     for voucher_type, field_name in fields:
         variables = {
             'type': voucher_type.name,
             'id': graphene.Node.to_global_id('Voucher', voucher.id)}
         response = staff_api_client.post_graphql(query, variables)
-        assert_read_only_mode(response)
-=======
-    response = staff_api_client.post_graphql(query, {
-        'type': voucher_type.name,
-        'id': graphene.Node.to_global_id('Voucher', voucher.id)})
-
-    content = get_graphql_content(response)
-    data = content['data']['voucherUpdate']['errors'][0]
-    assert data['field'] == field_name
-    assert data['message'] == 'This field is required.'
->>>>>>> cc2b3742
+        assert_read_only_mode(response)